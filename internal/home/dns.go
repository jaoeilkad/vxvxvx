package home

import (
	"context"
	"fmt"
	"net"
	"net/netip"
	"net/url"
	"os"
	"path/filepath"
	"time"

	"github.com/AdguardTeam/AdGuardHome/internal/aghalg"
	"github.com/AdguardTeam/AdGuardHome/internal/aghhttp"
	"github.com/AdguardTeam/AdGuardHome/internal/aghnet"
	"github.com/AdguardTeam/AdGuardHome/internal/dhcpd"
	"github.com/AdguardTeam/AdGuardHome/internal/dnsforward"
	"github.com/AdguardTeam/AdGuardHome/internal/filtering"
	"github.com/AdguardTeam/AdGuardHome/internal/querylog"
	"github.com/AdguardTeam/AdGuardHome/internal/stats"
	"github.com/AdguardTeam/AdGuardHome/internal/whois"
	"github.com/AdguardTeam/dnsproxy/proxy"
	"github.com/AdguardTeam/golibs/errors"
	"github.com/AdguardTeam/golibs/log"
	"github.com/AdguardTeam/golibs/netutil"
	"github.com/ameshkov/dnscrypt/v2"
	yaml "gopkg.in/yaml.v3"
)

// Default listening ports.
const (
	defaultPortDNS   = 53
	defaultPortHTTP  = 80
	defaultPortHTTPS = 443
	defaultPortQUIC  = 853
	defaultPortTLS   = 853
)

// Called by other modules when configuration is changed
func onConfigModified() {
	err := config.write()
	if err != nil {
		log.Error("writing config: %s", err)
	}
}

// initDNS updates all the fields of the [Context] needed to initialize the DNS
// server and initializes it at last.  It also must not be called unless
// [config] and [Context] are initialized.
func initDNS() (err error) {
	baseDir := Context.getDataDir()

	anonymizer := config.anonymizer()

	statsConf := stats.Config{
		Filename:          filepath.Join(baseDir, "stats.db"),
		Limit:             config.Stats.Interval.Duration,
		ConfigModified:    onConfigModified,
		HTTPRegister:      httpRegister,
		Enabled:           config.Stats.Enabled,
		ShouldCountClient: Context.clients.shouldCountClient,
	}

	set, err := aghnet.NewDomainNameSet(config.Stats.Ignored)
	if err != nil {
		return fmt.Errorf("statistics: ignored list: %w", err)
	}

	statsConf.Ignored = set
	Context.stats, err = stats.New(statsConf)
	if err != nil {
		return fmt.Errorf("init stats: %w", err)
	}

	conf := querylog.Config{
		Anonymizer:        anonymizer,
		ConfigModified:    onConfigModified,
		HTTPRegister:      httpRegister,
		FindClient:        Context.clients.findMultiple,
		BaseDir:           baseDir,
		AnonymizeClientIP: config.DNS.AnonymizeClientIP,
		RotationIvl:       config.QueryLog.Interval.Duration,
		MemSize:           config.QueryLog.MemSize,
		Enabled:           config.QueryLog.Enabled,
		FileEnabled:       config.QueryLog.FileEnabled,
	}

	set, err = aghnet.NewDomainNameSet(config.QueryLog.Ignored)
	if err != nil {
		return fmt.Errorf("querylog: ignored list: %w", err)
	}

	conf.Ignored = set
	Context.queryLog, err = querylog.New(conf)
	if err != nil {
		return fmt.Errorf("init querylog: %w", err)
	}

	Context.filters, err = filtering.New(config.DNS.DnsfilterConf, nil)
	if err != nil {
		// Don't wrap the error, since it's informative enough as is.
		return err
	}

	tlsConf := &tlsConfigSettings{}
	Context.tls.WriteDiskConfig(tlsConf)

	return initDNSServer(
		Context.filters,
		Context.stats,
		Context.queryLog,
		Context.dhcpServer,
		anonymizer,
		httpRegister,
		tlsConf,
	)
}

// initDNSServer initializes the [context.dnsServer].  To only use the internal
// proxy, none of the arguments are required, but tlsConf still must not be nil,
// in other cases all the arguments also must not be nil.  It also must not be
// called unless [config] and [Context] are initialized.
func initDNSServer(
	filters *filtering.DNSFilter,
	sts stats.Interface,
	qlog querylog.QueryLog,
	dhcpSrv dhcpd.Interface,
	anonymizer *aghnet.IPMut,
	httpReg aghhttp.RegisterFunc,
	tlsConf *tlsConfigSettings,
) (err error) {
	privateNets, err := parseSubnetSet(config.DNS.PrivateNets)
	if err != nil {
		return fmt.Errorf("preparing set of private subnets: %w", err)
	}

	p := dnsforward.DNSCreateParams{
		DNSFilter:   filters,
		Stats:       sts,
		QueryLog:    qlog,
		PrivateNets: privateNets,
		Anonymizer:  anonymizer,
		LocalDomain: config.DHCP.LocalDomainName,
		DHCPServer:  dhcpSrv,
	}

	Context.dnsServer, err = dnsforward.NewServer(p)
	if err != nil {
		closeDNSServer()

		return fmt.Errorf("dnsforward.NewServer: %w", err)
	}

	Context.clients.dnsServer = Context.dnsServer

	dnsConf, err := generateServerConfig(tlsConf, httpReg)
	if err != nil {
		closeDNSServer()

		return fmt.Errorf("generateServerConfig: %w", err)
	}

	err = Context.dnsServer.Prepare(&dnsConf)
	if err != nil {
		closeDNSServer()

		return fmt.Errorf("dnsServer.Prepare: %w", err)
	}

	if config.Clients.Sources.RDNS {
		Context.rdns = NewRDNS(Context.dnsServer, &Context.clients, config.DNS.UsePrivateRDNS)
	}

	initWHOIS()

	return nil
}

// initWHOIS initializes the WHOIS.
//
// TODO(s.chzhen):  Consider making configurable.
func initWHOIS() {
	const (
		// defaultQueueSize is the size of queue of IPs for WHOIS processing.
		defaultQueueSize = 255

		// defaultTimeout is the timeout for WHOIS requests.
		defaultTimeout = 5 * time.Second

		// defaultCacheSize is the maximum size of the cache.  If it's zero,
		// cache size is unlimited.
		defaultCacheSize = 10_000

		// defaultMaxConnReadSize is an upper limit in bytes for reading from
		// net.Conn.
		defaultMaxConnReadSize = 64 * 1024

		// defaultMaxRedirects is the maximum redirects count.
		defaultMaxRedirects = 5

		// defaultMaxInfoLen is the maximum length of whois.Info fields.
		defaultMaxInfoLen = 250

		// defaultIPTTL is the Time to Live duration for cached IP addresses.
		defaultIPTTL = 1 * time.Hour
	)

	Context.whoisCh = make(chan netip.Addr, defaultQueueSize)

	var w whois.Interface

	if config.Clients.Sources.WHOIS {
		w = whois.New(&whois.Config{
			DialContext:     customDialContext,
			ServerAddr:      whois.DefaultServer,
			Port:            whois.DefaultPort,
			Timeout:         defaultTimeout,
			CacheSize:       defaultCacheSize,
			MaxConnReadSize: defaultMaxConnReadSize,
			MaxRedirects:    defaultMaxRedirects,
			MaxInfoLen:      defaultMaxInfoLen,
			CacheTTL:        defaultIPTTL,
		})
	} else {
		w = whois.Empty{}
	}

	go func() {
		defer log.OnPanic("whois")

		for ip := range Context.whoisCh {
			info, changed := w.Process(context.Background(), ip)
			if info != nil && changed {
				Context.clients.setWHOISInfo(ip, info)
			}
		}
	}()
}

// parseSubnetSet parses a slice of subnets.  If the slice is empty, it returns
// a subnet set that matches all locally served networks, see
// [netutil.IsLocallyServed].
func parseSubnetSet(nets []string) (s netutil.SubnetSet, err error) {
	switch len(nets) {
	case 0:
		// Use an optimized function-based matcher.
		return netutil.SubnetSetFunc(netutil.IsLocallyServed), nil
	case 1:
		s, err = netutil.ParseSubnet(nets[0])
		if err != nil {
			return nil, err
		}

		return s, nil
	default:
		var nets []*net.IPNet
		nets, err = netutil.ParseSubnets(config.DNS.PrivateNets...)
		if err != nil {
			return nil, err
		}

		return netutil.SliceSubnetSet(nets), nil
	}
}

func isRunning() bool {
	return Context.dnsServer != nil && Context.dnsServer.IsRunning()
}

func onDNSRequest(pctx *proxy.DNSContext) {
	ip := netutil.NetAddrToAddrPort(pctx.Addr).Addr()
	if ip == (netip.Addr{}) {
		// This would be quite weird if we get here.
		return
	}

	srcs := config.Clients.Sources
	if srcs.RDNS && !ip.IsLoopback() {
		Context.rdns.Begin(ip)
	}

	Context.whoisCh <- ip
}

func ipsToTCPAddrs(ips []netip.Addr, port int) (tcpAddrs []*net.TCPAddr) {
	if ips == nil {
		return nil
	}

	tcpAddrs = make([]*net.TCPAddr, 0, len(ips))
	for _, ip := range ips {
		tcpAddrs = append(tcpAddrs, net.TCPAddrFromAddrPort(netip.AddrPortFrom(ip, uint16(port))))
	}

	return tcpAddrs
}

func ipsToUDPAddrs(ips []netip.Addr, port int) (udpAddrs []*net.UDPAddr) {
	if ips == nil {
		return nil
	}

	udpAddrs = make([]*net.UDPAddr, 0, len(ips))
	for _, ip := range ips {
		udpAddrs = append(udpAddrs, net.UDPAddrFromAddrPort(netip.AddrPortFrom(ip, uint16(port))))
	}

	return udpAddrs
}

func generateServerConfig(
	tlsConf *tlsConfigSettings,
	httpReg aghhttp.RegisterFunc,
) (newConf dnsforward.ServerConfig, err error) {
	dnsConf := config.DNS
	hosts := aghalg.CoalesceSlice(dnsConf.BindHosts, []netip.Addr{netutil.IPv4Localhost()})
	newConf = dnsforward.ServerConfig{
		UDPListenAddrs:  ipsToUDPAddrs(hosts, dnsConf.Port),
		TCPListenAddrs:  ipsToTCPAddrs(hosts, dnsConf.Port),
		FilteringConfig: dnsConf.FilteringConfig,
		ConfigModified:  onConfigModified,
		HTTPRegister:    httpReg,
		OnDNSRequest:    onDNSRequest,
		UseDNS64:        config.DNS.UseDNS64,
		DNS64Prefixes:   config.DNS.DNS64Prefixes,
	}

	if tlsConf.Enabled {
		newConf.TLSConfig = tlsConf.TLSConfig
		newConf.TLSConfig.ServerName = tlsConf.ServerName

		if tlsConf.PortHTTPS != 0 {
			newConf.HTTPSListenAddrs = ipsToTCPAddrs(hosts, tlsConf.PortHTTPS)
		}

		if tlsConf.PortDNSOverTLS != 0 {
			newConf.TLSListenAddrs = ipsToTCPAddrs(hosts, tlsConf.PortDNSOverTLS)
		}

		if tlsConf.PortDNSOverQUIC != 0 {
			newConf.QUICListenAddrs = ipsToUDPAddrs(hosts, tlsConf.PortDNSOverQUIC)
		}

		if tlsConf.PortDNSCrypt != 0 {
			newConf.DNSCryptConfig, err = newDNSCrypt(hosts, *tlsConf)
			if err != nil {
				// Don't wrap the error, because it's already
				// wrapped by newDNSCrypt.
				return dnsforward.ServerConfig{}, err
			}
		}
	}

	newConf.TLSv12Roots = Context.tlsRoots
	newConf.TLSAllowUnencryptedDoH = tlsConf.AllowUnencryptedDoH

	newConf.FilterHandler = applyAdditionalFiltering
	newConf.GetCustomUpstreamByClient = Context.clients.findUpstreams

	newConf.LocalPTRResolvers = dnsConf.LocalPTRResolvers
	newConf.UpstreamTimeout = dnsConf.UpstreamTimeout.Duration

	newConf.ResolveClients = config.Clients.Sources.RDNS
	newConf.UsePrivateRDNS = dnsConf.UsePrivateRDNS
	newConf.ServeHTTP3 = dnsConf.ServeHTTP3
	newConf.UseHTTP3Upstreams = dnsConf.UseHTTP3Upstreams

	return newConf, nil
}

func newDNSCrypt(hosts []netip.Addr, tlsConf tlsConfigSettings) (dnscc dnsforward.DNSCryptConfig, err error) {
	if tlsConf.DNSCryptConfigFile == "" {
		return dnscc, errors.Error("no dnscrypt_config_file")
	}

	f, err := os.Open(tlsConf.DNSCryptConfigFile)
	if err != nil {
		return dnscc, fmt.Errorf("opening dnscrypt config: %w", err)
	}
	defer func() { err = errors.WithDeferred(err, f.Close()) }()

	rc := &dnscrypt.ResolverConfig{}
	err = yaml.NewDecoder(f).Decode(rc)
	if err != nil {
		return dnscc, fmt.Errorf("decoding dnscrypt config: %w", err)
	}

	cert, err := rc.CreateCert()
	if err != nil {
		return dnscc, fmt.Errorf("creating dnscrypt cert: %w", err)
	}

	return dnsforward.DNSCryptConfig{
		ResolverCert:   cert,
		ProviderName:   rc.ProviderName,
		UDPListenAddrs: ipsToUDPAddrs(hosts, tlsConf.PortDNSCrypt),
		TCPListenAddrs: ipsToTCPAddrs(hosts, tlsConf.PortDNSCrypt),
		Enabled:        true,
	}, nil
}

type dnsEncryption struct {
	https string
	tls   string
	quic  string
}

func getDNSEncryption() (de dnsEncryption) {
	tlsConf := tlsConfigSettings{}

	Context.tls.WriteDiskConfig(&tlsConf)

	if tlsConf.Enabled && len(tlsConf.ServerName) != 0 {
		hostname := tlsConf.ServerName
		if tlsConf.PortHTTPS != 0 {
			addr := hostname
			if tlsConf.PortHTTPS != defaultPortHTTPS {
				addr = netutil.JoinHostPort(addr, tlsConf.PortHTTPS)
			}

			de.https = (&url.URL{
				Scheme: "https",
				Host:   addr,
				Path:   "/dns-query",
			}).String()
		}

		if tlsConf.PortDNSOverTLS != 0 {
			de.tls = (&url.URL{
				Scheme: "tls",
				Host:   netutil.JoinHostPort(hostname, tlsConf.PortDNSOverTLS),
			}).String()
		}

		if tlsConf.PortDNSOverQUIC != 0 {
			de.quic = (&url.URL{
				Scheme: "quic",
				Host:   netutil.JoinHostPort(hostname, tlsConf.PortDNSOverQUIC),
			}).String()
		}
	}

	return de
}

// applyAdditionalFiltering adds additional client information and settings if
// the client has them.
func applyAdditionalFiltering(clientIP net.IP, clientID string, setts *filtering.Settings) {
	// pref is a prefix for logging messages around the scope.
	const pref = "applying filters"

	Context.filters.ApplyBlockedServices(setts)

	log.Debug("%s: looking for client with ip %s and clientid %q", pref, clientIP, clientID)

	if clientIP == nil {
		return
	}

	setts.ClientIP = clientIP

	c, ok := Context.clients.Find(clientID)
	if !ok {
		c, ok = Context.clients.Find(clientIP.String())
		if !ok {
			log.Debug("%s: no clients with ip %s and clientid %q", pref, clientIP, clientID)

			return
		}
	}

	log.Debug("%s: using settings for client %q (%s; %q)", pref, c.Name, clientIP, clientID)

	if c.UseOwnBlockedServices {
<<<<<<< HEAD
		if !c.BlockedServices.Schedule.Contains(time.Now()) {
			Context.filters.ApplyBlockedServicesList(setts, c.BlockedServices.IDs)
			log.Debug("%s: services for client %q set: %s", pref, c.Name, c.BlockedServices.IDs)
		}
=======
		// TODO(e.burkov):  Get rid of this crutch.
		setts.ServicesRules = nil
		svcs := c.BlockedServices
		Context.filters.ApplyBlockedServicesList(setts, svcs)
		log.Debug("%s: services for client %q set: %s", pref, c.Name, svcs)
>>>>>>> 66345e85
	}

	setts.ClientName = c.Name
	setts.ClientTags = c.Tags
	if !c.UseOwnSettings {
		return
	}

	setts.FilteringEnabled = c.FilteringEnabled
	setts.SafeSearchEnabled = c.safeSearchConf.Enabled
	setts.ClientSafeSearch = c.SafeSearch
	setts.SafeBrowsingEnabled = c.SafeBrowsingEnabled
	setts.ParentalEnabled = c.ParentalEnabled
}

func startDNSServer() error {
	config.RLock()
	defer config.RUnlock()

	if isRunning() {
		return fmt.Errorf("unable to start forwarding DNS server: Already running")
	}

	Context.filters.EnableFilters(false)

	Context.clients.Start()

	err := Context.dnsServer.Start()
	if err != nil {
		return fmt.Errorf("couldn't start forwarding DNS server: %w", err)
	}

	Context.filters.Start()
	Context.stats.Start()
	Context.queryLog.Start()

	const topClientsNumber = 100 // the number of clients to get
	for _, ip := range Context.stats.TopClientsIP(topClientsNumber) {
		srcs := config.Clients.Sources
		if srcs.RDNS && !ip.IsLoopback() {
			Context.rdns.Begin(ip)
		}

		Context.whoisCh <- ip
	}

	return nil
}

func reconfigureDNSServer() (err error) {
	var newConf dnsforward.ServerConfig

	tlsConf := &tlsConfigSettings{}
	Context.tls.WriteDiskConfig(tlsConf)

	newConf, err = generateServerConfig(tlsConf, httpRegister)
	if err != nil {
		return fmt.Errorf("generating forwarding dns server config: %w", err)
	}

	err = Context.dnsServer.Reconfigure(&newConf)
	if err != nil {
		return fmt.Errorf("starting forwarding dns server: %w", err)
	}

	return nil
}

func stopDNSServer() (err error) {
	if !isRunning() {
		return nil
	}

	err = Context.dnsServer.Stop()
	if err != nil {
		return fmt.Errorf("stopping forwarding dns server: %w", err)
	}

	err = Context.clients.close()
	if err != nil {
		return fmt.Errorf("closing clients container: %w", err)
	}

	closeDNSServer()

	return nil
}

func closeDNSServer() {
	// DNS forward module must be closed BEFORE stats or queryLog because it depends on them
	if Context.dnsServer != nil {
		Context.dnsServer.Close()
		Context.dnsServer = nil
	}

	Context.filters.Close()

	if Context.stats != nil {
		err := Context.stats.Close()
		if err != nil {
			log.Debug("closing stats: %s", err)
		}

		// TODO(e.burkov):  Find out if it's safe.
		Context.stats = nil
	}

	if Context.queryLog != nil {
		Context.queryLog.Close()
		Context.queryLog = nil
	}

	log.Debug("all dns modules are closed")
}

// safeSearchResolver is a [filtering.Resolver] implementation used for safe
// search.
type safeSearchResolver struct{}

// type check
var _ filtering.Resolver = safeSearchResolver{}

// LookupIP implements [filtering.Resolver] interface for safeSearchResolver.
// It returns the slice of net.IP with IPv4 and IPv6 instances.
//
// TODO(a.garipov): Support network.
func (r safeSearchResolver) LookupIP(_ context.Context, _, host string) (ips []net.IP, err error) {
	addrs, err := Context.dnsServer.Resolve(host)
	if err != nil {
		return nil, err
	}

	if len(addrs) == 0 {
		return nil, fmt.Errorf("couldn't lookup host: %s", host)
	}

	for _, a := range addrs {
		ips = append(ips, a.IP)
	}

	return ips, nil
}<|MERGE_RESOLUTION|>--- conflicted
+++ resolved
@@ -472,18 +472,13 @@
 	log.Debug("%s: using settings for client %q (%s; %q)", pref, c.Name, clientIP, clientID)
 
 	if c.UseOwnBlockedServices {
-<<<<<<< HEAD
-		if !c.BlockedServices.Schedule.Contains(time.Now()) {
-			Context.filters.ApplyBlockedServicesList(setts, c.BlockedServices.IDs)
-			log.Debug("%s: services for client %q set: %s", pref, c.Name, c.BlockedServices.IDs)
-		}
-=======
 		// TODO(e.burkov):  Get rid of this crutch.
 		setts.ServicesRules = nil
-		svcs := c.BlockedServices
-		Context.filters.ApplyBlockedServicesList(setts, svcs)
-		log.Debug("%s: services for client %q set: %s", pref, c.Name, svcs)
->>>>>>> 66345e85
+		svcs := c.BlockedServices.IDs
+		if !c.BlockedServices.Schedule.Contains(time.Now()) {
+			Context.filters.ApplyBlockedServicesList(setts, svcs)
+			log.Debug("%s: services for client %q set: %s", pref, c.Name, svcs)
+		}
 	}
 
 	setts.ClientName = c.Name
