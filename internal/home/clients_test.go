package home

import (
	"net"
	"net/netip"
	"runtime"
	"testing"
	"time"

	"github.com/AdguardTeam/AdGuardHome/internal/dhcpd"
	"github.com/AdguardTeam/AdGuardHome/internal/filtering"
	"github.com/AdguardTeam/AdGuardHome/internal/whois"
	"github.com/stretchr/testify/assert"
	"github.com/stretchr/testify/require"
)

// newClientsContainer is a helper that creates a new clients container for
// tests.
func newClientsContainer(t *testing.T) (c *clientsContainer) {
	c = &clientsContainer{
		testing: true,
	}

	err := c.Init(nil, nil, nil, nil, &filtering.Config{})
	require.NoError(t, err)

	return c
}

func TestClients(t *testing.T) {
	clients := newClientsContainer(t)

	t.Run("add_success", func(t *testing.T) {
		var (
			cliNone = "1.2.3.4"
			cli1    = "1.1.1.1"
			cli2    = "2.2.2.2"

			cliNoneIP = netip.MustParseAddr(cliNone)
			cli1IP    = netip.MustParseAddr(cli1)
			cli2IP    = netip.MustParseAddr(cli2)
		)

		c := &Client{
			IDs:  []string{cli1, "1:2:3::4", "aa:aa:aa:aa:aa:aa"},
			Name: "client1",
		}

		ok, err := clients.Add(c)
		require.NoError(t, err)

		assert.True(t, ok)

		c = &Client{
			IDs:  []string{cli2},
			Name: "client2",
		}

		ok, err = clients.Add(c)
		require.NoError(t, err)

		assert.True(t, ok)

		c, ok = clients.Find(cli1)
		require.True(t, ok)

		assert.Equal(t, "client1", c.Name)

		c, ok = clients.Find("1:2:3::4")
		require.True(t, ok)

		assert.Equal(t, "client1", c.Name)

		c, ok = clients.Find(cli2)
		require.True(t, ok)

		assert.Equal(t, "client2", c.Name)

		assert.Equal(t, clients.clientSource(cliNoneIP), ClientSourceNone)
		assert.Equal(t, clients.clientSource(cli1IP), ClientSourcePersistent)
		assert.Equal(t, clients.clientSource(cli2IP), ClientSourcePersistent)
	})

	t.Run("add_fail_name", func(t *testing.T) {
		ok, err := clients.Add(&Client{
			IDs:  []string{"1.2.3.5"},
			Name: "client1",
		})
		require.NoError(t, err)
		assert.False(t, ok)
	})

	t.Run("add_fail_ip", func(t *testing.T) {
		ok, err := clients.Add(&Client{
			IDs:  []string{"2.2.2.2"},
			Name: "client3",
		})
		require.Error(t, err)
		assert.False(t, ok)
	})

	t.Run("update_fail_ip", func(t *testing.T) {
		err := clients.Update(&Client{Name: "client1"}, &Client{
			IDs:  []string{"2.2.2.2"},
			Name: "client1",
		})
		assert.Error(t, err)
	})

	t.Run("update_success", func(t *testing.T) {
		var (
			cliOld = "1.1.1.1"
			cliNew = "1.1.1.2"

			cliOldIP = netip.MustParseAddr(cliOld)
			cliNewIP = netip.MustParseAddr(cliNew)
		)

		prev, ok := clients.list["client1"]
		require.True(t, ok)

		err := clients.Update(prev, &Client{
			IDs:  []string{cliNew},
			Name: "client1",
		})
		require.NoError(t, err)

		assert.Equal(t, clients.clientSource(cliOldIP), ClientSourceNone)
		assert.Equal(t, clients.clientSource(cliNewIP), ClientSourcePersistent)

		prev, ok = clients.list["client1"]
		require.True(t, ok)

		err = clients.Update(prev, &Client{
			IDs:            []string{cliNew},
			Name:           "client1-renamed",
			UseOwnSettings: true,
		})
		require.NoError(t, err)

		c, ok := clients.Find(cliNew)
		require.True(t, ok)

		assert.Equal(t, "client1-renamed", c.Name)
		assert.True(t, c.UseOwnSettings)

		nilCli, ok := clients.list["client1"]
		require.False(t, ok)

		assert.Nil(t, nilCli)

		require.Len(t, c.IDs, 1)

		assert.Equal(t, cliNew, c.IDs[0])
	})

	t.Run("del_success", func(t *testing.T) {
		ok := clients.Del("client1-renamed")
		require.True(t, ok)

		assert.Equal(t, clients.clientSource(netip.MustParseAddr("1.1.1.2")), ClientSourceNone)
	})

	t.Run("del_fail", func(t *testing.T) {
		ok := clients.Del("client3")
		assert.False(t, ok)
	})

	t.Run("addhost_success", func(t *testing.T) {
		ip := netip.MustParseAddr("1.1.1.1")
		ok := clients.AddHost(ip, "host", ClientSourceARP)
		assert.True(t, ok)

		ok = clients.AddHost(ip, "host2", ClientSourceARP)
		assert.True(t, ok)

		ok = clients.AddHost(ip, "host3", ClientSourceHostsFile)
		assert.True(t, ok)

		assert.Equal(t, clients.clientSource(ip), ClientSourceHostsFile)
	})

	t.Run("dhcp_replaces_arp", func(t *testing.T) {
		ip := netip.MustParseAddr("1.2.3.4")
		ok := clients.AddHost(ip, "from_arp", ClientSourceARP)
		assert.True(t, ok)
		assert.Equal(t, clients.clientSource(ip), ClientSourceARP)

		ok = clients.AddHost(ip, "from_dhcp", ClientSourceDHCP)
		assert.True(t, ok)
		assert.Equal(t, clients.clientSource(ip), ClientSourceDHCP)
	})

	t.Run("addhost_fail", func(t *testing.T) {
		ip := netip.MustParseAddr("1.1.1.1")
		ok := clients.AddHost(ip, "host1", ClientSourceRDNS)
		assert.False(t, ok)
	})
}

func TestClientsWHOIS(t *testing.T) {
<<<<<<< HEAD
	clients := newClientsContainer(t)
	whois := &RuntimeClientWHOISInfo{
=======
	clients := newClientsContainer()
	whois := &whois.Info{
>>>>>>> 06d465b0
		Country: "AU",
		Orgname: "Example Org",
	}

	t.Run("new_client", func(t *testing.T) {
		ip := netip.MustParseAddr("1.1.1.255")
		clients.setWHOISInfo(ip, whois)
		rc := clients.ipToRC[ip]
		require.NotNil(t, rc)

		assert.Equal(t, rc.WHOIS, whois)
	})

	t.Run("existing_auto-client", func(t *testing.T) {
		ip := netip.MustParseAddr("1.1.1.1")
		ok := clients.AddHost(ip, "host", ClientSourceRDNS)
		assert.True(t, ok)

		clients.setWHOISInfo(ip, whois)
		rc := clients.ipToRC[ip]
		require.NotNil(t, rc)

		assert.Equal(t, rc.WHOIS, whois)
	})

	t.Run("can't_set_manually-added", func(t *testing.T) {
		ip := netip.MustParseAddr("1.1.1.2")

		ok, err := clients.Add(&Client{
			IDs:  []string{"1.1.1.2"},
			Name: "client1",
		})
		require.NoError(t, err)
		assert.True(t, ok)

		clients.setWHOISInfo(ip, whois)
		rc := clients.ipToRC[ip]
		require.Nil(t, rc)

		assert.True(t, clients.Del("client1"))
	})
}

func TestClientsAddExisting(t *testing.T) {
	clients := newClientsContainer(t)

	t.Run("simple", func(t *testing.T) {
		ip := netip.MustParseAddr("1.1.1.1")

		// Add a client.
		ok, err := clients.Add(&Client{
			IDs:  []string{ip.String(), "1:2:3::4", "aa:aa:aa:aa:aa:aa", "2.2.2.0/24"},
			Name: "client1",
		})
		require.NoError(t, err)
		assert.True(t, ok)

		// Now add an auto-client with the same IP.
		ok = clients.AddHost(ip, "test", ClientSourceRDNS)
		assert.True(t, ok)
	})

	t.Run("complicated", func(t *testing.T) {
		// TODO(a.garipov): Properly decouple the DHCP server from the client
		// storage.
		if runtime.GOOS == "windows" {
			t.Skip("skipping dhcp test on windows")
		}

		ip := netip.MustParseAddr("1.2.3.4")

		// First, init a DHCP server with a single static lease.
		config := &dhcpd.ServerConfig{
			Enabled: true,
			DataDir: t.TempDir(),
			Conf4: dhcpd.V4ServerConf{
				Enabled:    true,
				GatewayIP:  netip.MustParseAddr("1.2.3.1"),
				SubnetMask: netip.MustParseAddr("255.255.255.0"),
				RangeStart: netip.MustParseAddr("1.2.3.2"),
				RangeEnd:   netip.MustParseAddr("1.2.3.10"),
			},
		}

		dhcpServer, err := dhcpd.Create(config)
		require.NoError(t, err)

		clients.dhcpServer = dhcpServer

		err = dhcpServer.AddStaticLease(&dhcpd.Lease{
			HWAddr:   net.HardwareAddr{0xAA, 0xAA, 0xAA, 0xAA, 0xAA, 0xAA},
			IP:       ip,
			Hostname: "testhost",
			Expiry:   time.Now().Add(time.Hour),
		})
		require.NoError(t, err)

		// Add a new client with the same IP as for a client with MAC.
		ok, err := clients.Add(&Client{
			IDs:  []string{ip.String()},
			Name: "client2",
		})
		require.NoError(t, err)
		assert.True(t, ok)

		// Add a new client with the IP from the first client's IP range.
		ok, err = clients.Add(&Client{
			IDs:  []string{"2.2.2.2"},
			Name: "client3",
		})
		require.NoError(t, err)
		assert.True(t, ok)
	})
}

func TestClientsCustomUpstream(t *testing.T) {
	clients := newClientsContainer(t)

	// Add client with upstreams.
	ok, err := clients.Add(&Client{
		IDs:  []string{"1.1.1.1", "1:2:3::4", "aa:aa:aa:aa:aa:aa"},
		Name: "client1",
		Upstreams: []string{
			"1.1.1.1",
			"[/example.org/]8.8.8.8",
		},
	})
	require.NoError(t, err)
	assert.True(t, ok)

	config, err := clients.findUpstreams("1.2.3.4")
	assert.Nil(t, config)
	assert.NoError(t, err)

	config, err = clients.findUpstreams("1.1.1.1")
	require.NotNil(t, config)
	assert.NoError(t, err)
	assert.Len(t, config.Upstreams, 1)
	assert.Len(t, config.DomainReservedUpstreams, 1)
}<|MERGE_RESOLUTION|>--- conflicted
+++ resolved
@@ -199,13 +199,8 @@
 }
 
 func TestClientsWHOIS(t *testing.T) {
-<<<<<<< HEAD
 	clients := newClientsContainer(t)
-	whois := &RuntimeClientWHOISInfo{
-=======
-	clients := newClientsContainer()
 	whois := &whois.Info{
->>>>>>> 06d465b0
 		Country: "AU",
 		Orgname: "Example Org",
 	}
