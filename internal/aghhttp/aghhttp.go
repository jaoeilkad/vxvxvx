// Package aghhttp provides some common methods to work with HTTP.
package aghhttp

import (
	"encoding/json"
	"fmt"
	"io"
	"net/http"

	"github.com/AdguardTeam/AdGuardHome/internal/version"
	"github.com/AdguardTeam/golibs/log"
)

// HTTP scheme constants.
const (
	SchemeHTTP  = "http"
	SchemeHTTPS = "https"
)

// RegisterFunc is the function that sets the handler to handle the URL for the
// method.
//
// TODO(e.burkov, a.garipov):  Get rid of it.
type RegisterFunc func(method, url string, handler http.HandlerFunc)

// OK responds with word OK.
func OK(w http.ResponseWriter) {
	if _, err := io.WriteString(w, "OK\n"); err != nil {
		log.Error("couldn't write body: %s", err)
	}
}

// Error writes formatted message to w and also logs it.
func Error(r *http.Request, w http.ResponseWriter, code int, format string, args ...any) {
	text := fmt.Sprintf(format, args...)
	log.Error("%s %s %s: %s", r.Method, r.Host, r.URL, text)
	http.Error(w, text, code)
}

// UserAgent returns the ID of the service as a User-Agent string.  It can also
// be used as the value of the Server HTTP header.
func UserAgent() (ua string) {
	return fmt.Sprintf("AdGuardHome/%s", version.Version())
<<<<<<< HEAD
=======
}

// textPlainDeprMsg is the message returned to API users when they try to use
// an API that used to accept "text/plain" but doesn't anymore.
const textPlainDeprMsg = `using this api with the text/plain content-type is deprecated; ` +
	`use application/json`

// WriteTextPlainDeprecated responds to the request with a message about
// deprecation and removal of a plain-text API if the request is made with the
// "text/plain" content-type.
func WriteTextPlainDeprecated(w http.ResponseWriter, r *http.Request) (isPlainText bool) {
	if r.Header.Get(HdrNameContentType) != HdrValTextPlain {
		return false
	}

	Error(r, w, http.StatusUnsupportedMediaType, textPlainDeprMsg)

	return true
}

// WriteJSONResponse sets the content-type header in w.Header() to
// "application/json", encodes resp to w, calls Error on any returned error, and
// returns it as well.
func WriteJSONResponse(w http.ResponseWriter, r *http.Request, resp any) (err error) {
	w.Header().Set(HdrNameContentType, HdrValApplicationJSON)
	err = json.NewEncoder(w).Encode(resp)
	if err != nil {
		Error(r, w, http.StatusInternalServerError, "encoding resp: %s", err)
	}

	return err
>>>>>>> 4d404b88
}<|MERGE_RESOLUTION|>--- conflicted
+++ resolved
@@ -41,8 +41,6 @@
 // be used as the value of the Server HTTP header.
 func UserAgent() (ua string) {
 	return fmt.Sprintf("AdGuardHome/%s", version.Version())
-<<<<<<< HEAD
-=======
 }
 
 // textPlainDeprMsg is the message returned to API users when they try to use
@@ -74,5 +72,4 @@
 	}
 
 	return err
->>>>>>> 4d404b88
 }