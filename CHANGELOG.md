# AdGuard Home Changelog

All notable changes to this project will be documented in this file.

The format is based on
[*Keep a Changelog*](https://keepachangelog.com/en/1.0.0/),
and this project adheres to
[Semantic Versioning](https://semver.org/spec/v2.0.0.html).



## [Unreleased]

<!--
## [v0.108.0] - TBA

## [v0.107.32] - 2023-06-28 (APPROX.)

See also the [v0.107.32 GitHub milestone][ms-v0.107.32].

[ms-v0.107.32]: https://github.com/AdguardTeam/AdGuardHome/milestone/68?closed=1

NOTE: Add new changes BELOW THIS COMMENT.
-->

### Added

<<<<<<< HEAD
- The new HTTP API, `GET /control/querylog/export`, which can be used to
  export query log items.  See `openapi/openapi.yaml` for the full description
  ([#3389]).
=======
- The ability to set inactivity periods for filtering blocked services in the
  configuration file ([#951]).  The UI changes are coming in the upcoming
  releases.
>>>>>>> d3ada988
- The ability to edit rewrite rules via `PUT /control/rewrite/update` HTTP API
  ([#1577]).

### Changed

#### Configuration Changes

In this release, the schema version has changed from 20 to 21.

- Property `dns.blocked_services`, which in schema versions 20 and earlier used
  to be a list containing ids of blocked services, is now an object containing
  ids and schedule for blocked services:

  ```yaml
  # BEFORE:
  'blocked_services':
  - id_1
  - id_2

  # AFTER:
  'blocked_services':
    'ids':
    - id_1
    - id_2
    'schedule':
      'time_zone': 'Local'
      'sun':
        'start': '0s'
        'end': '24h'
      'mon':
        'start': '10m'
        'end': '23h30m'
      'tue':
        'start': '20m'
        'end': '23h'
      'wed':
        'start': '30m'
        'end': '22h30m'
      'thu':
        'start': '40m'
        'end': '22h'
      'fri':
        'start': '50m'
        'end': '21h30m'
      'sat':
        'start': '1h'
        'end': '21h'
  ```

  To rollback this change, replace `dns.blocked_services` object with the list
  of ids of blocked services and change the `schema_version` back to `20`.

### Fixed

 - DNSCrypt upstream not resetting the client and resolver information on
   dialing errors ([#5872]).

[#951]:  https://github.com/AdguardTeam/AdGuardHome/issues/951
[#1577]: https://github.com/AdguardTeam/AdGuardHome/issues/1577
[#3389]: https://github.com/AdguardTeam/AdGuardHome/issues/3389

<!--
NOTE: Add new changes ABOVE THIS COMMENT.
-->



## [v0.107.32] - 2023-06-13

### Fixed

 - DNSCrypt upstream not resetting the client and resolver information on
   dialing errors ([#5872]).




## [v0.107.31] - 2023-06-08

See also the [v0.107.31 GitHub milestone][ms-v0.107.31].

### Fixed

- Startup errors on OpenWrt ([#5872]).
- Plain-UDP upstreams always falling back to TCP, causing outages and slowdowns
  ([#5873], [#5874]).

[#5872]: https://github.com/AdguardTeam/AdGuardHome/issues/5872
[#5873]: https://github.com/AdguardTeam/AdGuardHome/issues/5873
[#5874]: https://github.com/AdguardTeam/AdGuardHome/issues/5874

[ms-v0.107.31]: https://github.com/AdguardTeam/AdGuardHome/milestone/67?closed=1



## [v0.107.30] - 2023-06-07

See also the [v0.107.30 GitHub milestone][ms-v0.107.30].

### Security

- Go version has been updated to prevent the possibility of exploiting the
  CVE-2023-29402, CVE-2023-29403, and CVE-2023-29404 Go vulnerabilities fixed in
  [Go 1.19.10][go-1.19.10].

### Fixed

- Unquoted IPv6 bind hosts with trailing colons erroneously considered
  unspecified addresses are now properly validated ([#5752]).

  **NOTE:** the Docker healthcheck script now also doesn't interpret the `""`
  value as unspecified address.
- Incorrect `Content-Type` header value in `POST /control/version.json` and `GET
  /control/dhcp/interfaces` HTTP APIs ([#5716]).
- Provided bootstrap servers are now used to resolve the hostnames of plain
  UDP/TCP upstream servers.

[#5716]: https://github.com/AdguardTeam/AdGuardHome/issues/5716

[go-1.19.10]:   https://groups.google.com/g/golang-announce/c/q5135a9d924/m/j0ZoAJOHAwAJ
[ms-v0.107.30]: https://github.com/AdguardTeam/AdGuardHome/milestone/66?closed=1



## [v0.107.29] - 2023-04-18

See also the [v0.107.29 GitHub milestone][ms-v0.107.29].

### Added

- The ability to exclude client activity from the query log or statistics by
  editing client's settings on the respective page in the UI ([#1717], [#4299]).

### Changed

- Stored DHCP leases moved from `leases.db` to `data/leases.json`.  The file
  format has also been optimized.

### Fixed

- The `github.com/mdlayher/raw` dependency has been temporarily returned to
  support raw connections on Darwin ([#5712]).
- Incorrect recording of blocked results as “Blocked by CNAME or IP” in the
  query log ([#5725]).
- All Safe Search services being unchecked by default.
- Panic when a DNSCrypt stamp is invalid ([#5721]).

[#5712]: https://github.com/AdguardTeam/AdGuardHome/issues/5712
[#5721]: https://github.com/AdguardTeam/AdGuardHome/issues/5721
[#5725]: https://github.com/AdguardTeam/AdGuardHome/issues/5725
[#5752]: https://github.com/AdguardTeam/AdGuardHome/issues/5752

[ms-v0.107.29]: https://github.com/AdguardTeam/AdGuardHome/milestone/65?closed=1



## [v0.107.28] - 2023-04-12

See also the [v0.107.28 GitHub milestone][ms-v0.107.28].

### Added

- The ability to exclude client activity from the query log or statistics by
  using the new properties `ignore_querylog` and `ignore_statistics` of the
  items of the `clients.persistent` array ([#1717], [#4299]).  The UI changes
  are coming in the upcoming releases.
- Better profiling information when `debug_pprof` is set to `true`.
- IPv6 support in Safe Search for some services.
- The ability to make bootstrap DNS lookups prefer IPv6 addresses to IPv4 ones
  using the new `dns.bootstrap_prefer_ipv6` configuration file property
  ([#4262]).
- Docker container's healthcheck ([#3290]).
- The new HTTP API `POST /control/protection`, that updates protection state
  and adds an optional pause duration ([#1333]).  The format of request body
  is described in `openapi/openapi.yaml`.  The duration of this pause could
  also be set with the property `protection_disabled_until` in the `dns` object
  of the YAML configuration file.
- The ability to create a static DHCP lease from a dynamic one more easily
  ([#3459]).
- Two new HTTP APIs, `PUT /control/stats/config/update` and `GET
  control/stats/config`, which can be used to set and receive the query log
  configuration.  See `openapi/openapi.yaml` for the full description.
- Two new HTTP APIs, `PUT /control/querylog/config/update` and `GET
  control/querylog/config`, which can be used to set and receive the statistics
  configuration.  See `openapi/openapi.yaml` for the full description.
- The ability to set custom IP for EDNS Client Subnet by using the DNS-server
  configuration section on the DNS settings page in the UI ([#1472]).
- The ability to manage Safe Search for each service by using the new
  `safe_search` property ([#1163]).

### Changed

- ARPA domain names containing a subnet within private networks now also
  considered private, behaving closer to [RFC 6761][rfc6761] ([#5567]).

#### Configuration Changes

In this release, the schema version has changed from 17 to 20.

- Property `statistics.interval`, which in schema versions 19 and earlier used
  to be an integer number of days, is now a string with a human-readable
  duration:

  ```yaml
  # BEFORE:
  'statistics':
    # …
    'interval': 1

  # AFTER:
  'statistics':
    # …
    'interval': '24h'
  ```

  To rollback this change, convert the property back into days and change the
  `schema_version` back to `19`.
- The `dns.safesearch_enabled` property has been replaced with `safe_search`
  object containing per-service settings.
- The `clients.persistent.safesearch_enabled` property has been replaced with
  `safe_search` object containing per-service settings.

  ```yaml
    # BEFORE:
    'safesearch_enabled': true

    # AFTER:
    'safe_search':
      'enabled': true
      'bing': true
      'duckduckgo': true
      'google': true
      'pixabay': true
      'yandex': true
      'youtube': true
  ```

  To rollback this change, move the value of `dns.safe_search.enabled` into the
  `dns.safesearch_enabled`, then remove `dns.safe_search` property.  Do the same
  client's specific `clients.persistent.safesearch` and then change the
  `schema_version` back to `17`.

### Deprecated

- The `POST /control/safesearch/enable` HTTP API is deprecated.  Use the new
  `PUT /control/safesearch/settings` API.
- The `POST /control/safesearch/disable` HTTP API is deprecated.  Use the new
  `PUT /control/safesearch/settings` API
- The `safesearch_enabled` property is deprecated in the following HTTP APIs:
  - `GET /control/clients`;
  - `POST /control/clients/add`;
  - `POST /control/clients/update`;
  - `GET /control/clients/find?ip0=...&ip1=...&ip2=...`.

  Check `openapi/openapi.yaml` for more details.
- The `GET /control/stats_info` HTTP API; use the new `GET
  /control/stats/config` API instead.

  **NOTE:** If interval is custom then it will be equal to `90` days for
  compatibility reasons.  See `openapi/openapi.yaml` and `openapi/CHANGELOG.md`.
- The `POST /control/stats_config` HTTP API; use the new `PUT
  /control/stats/config/update` API instead.
- The `GET /control/querylog_info` HTTP API; use the new `GET
  /control/querylog/config` API instead.

  **NOTE:** If interval is custom then it will be equal to `90` days for
  compatibility reasons.  See `openapi/openapi.yaml` and `openapi/CHANGELOG.md`.
- The `POST /control/querylog_config` HTTP API; use the new `PUT
  /control/querylog/config/update` API instead.

### Fixed

- Logging of the client's IP address after failed login attempts ([#5701]).

[#1163]: https://github.com/AdguardTeam/AdGuardHome/issues/1163
[#1333]: https://github.com/AdguardTeam/AdGuardHome/issues/1333
[#1472]: https://github.com/AdguardTeam/AdGuardHome/issues/1472
[#3290]: https://github.com/AdguardTeam/AdGuardHome/issues/3290
[#3459]: https://github.com/AdguardTeam/AdGuardHome/issues/3459
[#4262]: https://github.com/AdguardTeam/AdGuardHome/issues/4262
[#5567]: https://github.com/AdguardTeam/AdGuardHome/issues/5567
[#5701]: https://github.com/AdguardTeam/AdGuardHome/issues/5701

[ms-v0.107.28]: https://github.com/AdguardTeam/AdGuardHome/milestone/64?closed=1
[rfc6761]:      https://www.rfc-editor.org/rfc/rfc6761




## [v0.107.27] - 2023-04-05

See also the [v0.107.27 GitHub milestone][ms-v0.107.27].

### Security

- Go version has been updated to prevent the possibility of exploiting the
  CVE-2023-24534, CVE-2023-24536, CVE-2023-24537, and CVE-2023-24538 Go
  vulnerabilities fixed in [Go 1.19.8][go-1.19.8].

### Fixed

- Query log not showing all filtered queries when the “Filtered” log filter is
  selected ([#5639]).
- Panic in empty hostname in the filter's URL ([#5631]).
- Panic caused by empty top-level domain name label in `/etc/hosts` files
  ([#5584]).

[#5584]: https://github.com/AdguardTeam/AdGuardHome/issues/5584
[#5631]: https://github.com/AdguardTeam/AdGuardHome/issues/5631
[#5639]: https://github.com/AdguardTeam/AdGuardHome/issues/5639

[go-1.19.8]:    https://groups.google.com/g/golang-announce/c/Xdv6JL9ENs8/m/OV40vnafAwAJ
[ms-v0.107.27]: https://github.com/AdguardTeam/AdGuardHome/milestone/63?closed=1



## [v0.107.26] - 2023-03-09

See also the [v0.107.26 GitHub milestone][ms-v0.107.26].

### Security

- Go version has been updated to prevent the possibility of exploiting the
  CVE-2023-24532 Go vulnerability fixed in [Go 1.19.7][go-1.19.7].

### Added

- The ability to set custom IP for EDNS Client Subnet by using the new
  `dns.edns_client_subnet.use_custom` and `dns.edns_client_subnet.custom_ip`
  properties ([#1472]).  The UI changes are coming in the upcoming releases.
- The ability to use `dnstype` rules in the disallowed domains list ([#5468]).
  This allows dropping requests based on their question types.

### Changed

#### Configuration Changes

- Property `edns_client_subnet`, which in schema versions 16 and earlier used
  to be a part of the `dns` object, is now part of the `dns.edns_client_subnet`
  object:

  ```yaml
  # BEFORE:
  'dns':
    # …
    'edns_client_subnet': false

  # AFTER:
  'dns':
    # …
    'edns_client_subnet':
      'enabled': false
      'use_custom': false
      'custom_ip': ''
  ```

  To rollback this change, move the value of `dns.edns_client_subnet.enabled`
  into the `dns.edns_client_subnet`, remove the properties
  `dns.edns_client_subnet.enabled`, `dns.edns_client_subnet.use_custom`,
  `dns.edns_client_subnet.custom_ip`, and change the `schema_version` back to
  `16`.

### Fixed

- Obsolete value of the Interface MTU DHCP option is now omitted ([#5281]).
- Various dark theme bugs ([#5439], [#5441], [#5442], [#5515]).
- Automatic update on MIPS64 and little-endian 32-bit MIPS architectures
  ([#5270], [#5373]).
- Requirements to domain names in domain-specific upstream configurations have
  been relaxed to meet those from [RFC 3696][rfc3696] ([#4884]).
- Failing service installation via script on FreeBSD ([#5431]).

[#1472]: https://github.com/AdguardTeam/AdGuardHome/issues/1472
[#4884]: https://github.com/AdguardTeam/AdGuardHome/issues/4884
[#5270]: https://github.com/AdguardTeam/AdGuardHome/issues/5270
[#5281]: https://github.com/AdguardTeam/AdGuardHome/issues/5281
[#5373]: https://github.com/AdguardTeam/AdGuardHome/issues/5373
[#5431]: https://github.com/AdguardTeam/AdGuardHome/issues/5431
[#5439]: https://github.com/AdguardTeam/AdGuardHome/issues/5439
[#5441]: https://github.com/AdguardTeam/AdGuardHome/issues/5441
[#5442]: https://github.com/AdguardTeam/AdGuardHome/issues/5442
[#5468]: https://github.com/AdguardTeam/AdGuardHome/issues/5468
[#5515]: https://github.com/AdguardTeam/AdGuardHome/issues/5515

[go-1.19.7]:    https://groups.google.com/g/golang-announce/c/3-TpUx48iQY
[ms-v0.107.26]: https://github.com/AdguardTeam/AdGuardHome/milestone/62?closed=1
[rfc3696]:      https://datatracker.ietf.org/doc/html/rfc3696



## [v0.107.25] - 2023-02-21

See also the [v0.107.25 GitHub milestone][ms-v0.107.25].

### Fixed

- Panic when using unencrypted DNS-over-HTTPS ([#5518]).

[#5518]: https://github.com/AdguardTeam/AdGuardHome/issues/5518

[ms-v0.107.25]: https://github.com/AdguardTeam/AdGuardHome/milestone/61?closed=1



## [v0.107.24] - 2023-02-15

See also the [v0.107.24 GitHub milestone][ms-v0.107.24].

### Security

- Go version has been updated, both because Go 1.18 has reached end of life an
  to prevent the possibility of exploiting the Go vulnerabilities fixed in [Go
  1.19.6][go-1.19.6].

### Added

- The ability to disable statistics by using the new `statistics.enabled`
  property.  Previously it was necessary to set the `statistics_interval` to 0,
  losing the previous value ([#1717], [#4299]).
- The ability to exclude domain names from the query log or statistics by using
  the new `querylog.ignored` or `statistics.ignored` properties ([#1717],
  [#4299]).  The UI changes are coming in the upcoming releases.

### Changed

#### Configuration Changes

In this release, the schema version has changed from 14 to 16.

- Property `statistics_interval`, which in schema versions 15 and earlier used
  to be a part of the `dns` object, is now a part of the `statistics` object:

  ```yaml
  # BEFORE:
  'dns':
    # …
    'statistics_interval': 1

  # AFTER:
  'statistics':
    # …
    'interval': 1
  ```

  To rollback this change, move the property back into the `dns` object and
  change the `schema_version` back to `15`.
- The properties `dns.querylog_enabled`, `dns.querylog_file_enabled`,
  `dns.querylog_interval`, and `dns.querylog_size_memory` have been moved to the
  new `querylog` object.

  ```yaml
  # BEFORE:
  'dns':
    'querylog_enabled': true
    'querylog_file_enabled': true
    'querylog_interval': '2160h'
    'querylog_size_memory': 1000

  # AFTER:
  'querylog':
    'enabled': true
    'file_enabled': true
    'interval': '2160h'
    'size_memory': 1000
    'ignored': []
  ```

  To rollback this change, rename and move properties back into the `dns`
  object, remove `querylog` object and `querylog.ignored` property, and change
  the `schema_version` back to `14`.

### Deprecated

- Go 1.19 support.  Future versions will require at least Go 1.20 to build.

### Fixed

- Setting the AD (Authenticated Data) flag on responses that have the DO (DNSSEC
  OK) flag set but not the AD flag ([#5479]).
- Client names resolved via reverse DNS not being updated ([#4939]).
- The icon for League Of Legends on the Blocked services page ([#5433]).

### Removed

- Go 1.18 support, as it has reached end of life.

[#1717]: https://github.com/AdguardTeam/AdGuardHome/issues/1717
[#4299]: https://github.com/AdguardTeam/AdGuardHome/issues/4299
[#4939]: https://github.com/AdguardTeam/AdGuardHome/issues/4939
[#5433]: https://github.com/AdguardTeam/AdGuardHome/issues/5433
[#5479]: https://github.com/AdguardTeam/AdGuardHome/issues/5479

[go-1.19.6]:    https://groups.google.com/g/golang-announce/c/V0aBFqaFs_E
[ms-v0.107.24]: https://github.com/AdguardTeam/AdGuardHome/milestone/60?closed=1



## [v0.107.23] - 2023-02-01

See also the [v0.107.23 GitHub milestone][ms-v0.107.23].

### Added

- DNS64 support ([#5117]).  The function may be enabled with new `use_dns64`
  property under `dns` object in the configuration along with `dns64_prefixes`,
  the set of exclusion prefixes to filter AAAA responses.  The Well-Known Prefix
  (`64:ff9b::/96`) is used if no custom prefixes are specified.

### Fixed

- Filtering rules with `*` as the hostname not working properly ([#5245]).
- Various dark theme bugs ([#5375]).

### Removed

- The “beta frontend” and the corresponding APIs.  They never quite worked
  properly, and the future new version of AdGuard Home API will probably be
  different.

  Correspondingly, the configuration parameter `beta_bind_port` has been removed
  as well.

[#5117]: https://github.com/AdguardTeam/AdGuardHome/issues/5117
[#5245]: https://github.com/AdguardTeam/AdGuardHome/issues/5245
[#5375]: https://github.com/AdguardTeam/AdGuardHome/issues/5375

[ms-v0.107.23]: https://github.com/AdguardTeam/AdGuardHome/milestone/59?closed=1



## [v0.107.22] - 2023-01-19

See also the [v0.107.22 GitHub milestone][ms-v0.107.22].

### Added

- Experimental Dark UI theme ([#613]).
- The new HTTP API `PUT /control/profile/update`, that updates current user
  language and UI theme.  The format of request body is described in
  `openapi/openapi.yaml`.

### Changed

- The HTTP API `GET /control/profile` now returns enhanced object with
  current user's name, language, and UI theme.  The format of response body is
  described in `openapi/openapi.yaml` and `openapi/CHANGELOG.md`.

### Fixed

- `AdGuardHome --update` freezing when another instance of AdGuard Home is
  running ([#4223], [#5191]).
- The `--update` flag performing an update even when there is no version change.
- Failing HTTPS redirection on saving the encryption settings ([#4898]).
- Zeroing rules counter of erroneously edited filtering rule lists ([#5290]).
- Filters updating strategy, which could sometimes lead to use of broken or
  incompletely downloaded lists ([#5258]).

[#613]:  https://github.com/AdguardTeam/AdGuardHome/issues/613
[#5191]: https://github.com/AdguardTeam/AdGuardHome/issues/5191
[#5290]: https://github.com/AdguardTeam/AdGuardHome/issues/5290
[#5258]: https://github.com/AdguardTeam/AdGuardHome/issues/5258

[ms-v0.107.22]: https://github.com/AdguardTeam/AdGuardHome/milestone/58?closed=1



## [v0.107.21] - 2022-12-15

See also the [v0.107.21 GitHub milestone][ms-v0.107.21].

### Changed

- The URLs of the default filters for new installations are synchronized to
  those introduced in v0.107.20 ([#5238]).

  **NOTE:** Some users may need to re-add the lists from the vetted filter lists
  to update the URLs to the new ones.  Custom filters added by users themselves
  do not require re-adding.

### Fixed

- Errors popping up during updates of settings, which could sometimes cause the
  server to stop responding ([#5251]).

[#5238]: https://github.com/AdguardTeam/AdGuardHome/issues/5238
[#5251]: https://github.com/AdguardTeam/AdGuardHome/issues/5251

[ms-v0.107.21]: https://github.com/AdguardTeam/AdGuardHome/milestone/57?closed=1



## [v0.107.20] - 2022-12-07

See also the [v0.107.20 GitHub milestone][ms-v0.107.20].

### Security

- Go version has been updated to prevent the possibility of exploiting the
  CVE-2022-41717 and CVE-2022-41720 Go vulnerabilities fixed in [Go
  1.18.9][go-1.18.9].

### Added

- The ability to clear the DNS cache ([#5190]).

### Changed

- DHCP server initialization errors are now logged at debug level if the server
  itself disabled ([#4944]).

### Fixed

- Wrong validation error messages on the DHCP configuration page ([#5208]).
- Slow upstream checks making the API unresponsive ([#5193]).
- The TLS initialization errors preventing AdGuard Home from starting ([#5189]).
  Instead, AdGuard Home disables encryption and shows an error message on the
  encryption settings page in the UI, which was the intended previous behavior.
- URLs of some vetted blocklists.

[#4944]: https://github.com/AdguardTeam/AdGuardHome/issues/4944
[#5189]: https://github.com/AdguardTeam/AdGuardHome/issues/5189
[#5190]: https://github.com/AdguardTeam/AdGuardHome/issues/5190
[#5193]: https://github.com/AdguardTeam/AdGuardHome/issues/5193
[#5208]: https://github.com/AdguardTeam/AdGuardHome/issues/5208

[go-1.18.9]:    https://groups.google.com/g/golang-announce/c/L_3rmdT0BMU
[ms-v0.107.20]: https://github.com/AdguardTeam/AdGuardHome/milestone/56?closed=1



## [v0.107.19] - 2022-11-23

See also the [v0.107.19 GitHub milestone][ms-v0.107.19].

### Added

- The ability to block popular Mastodon instances
  ([AdguardTeam/HostlistsRegistry#100]).
- The new `--update` command-line option, which allows updating AdGuard Home
  silently ([#4223]).

### Changed

- Minor UI changes.

[#4223]: https://github.com/AdguardTeam/AdGuardHome/issues/4223

[ms-v0.107.19]: https://github.com/AdguardTeam/AdGuardHome/milestone/55?closed=1

[AdguardTeam/HostlistsRegistry#100]: https://github.com/AdguardTeam/HostlistsRegistry/pull/100



## [v0.107.18] - 2022-11-08

See also the [v0.107.18 GitHub milestone][ms-v0.107.18].

### Fixed

- Crash on some systems when domains from system hosts files are processed
  ([#5089]).

[#5089]: https://github.com/AdguardTeam/AdGuardHome/issues/5089

[ms-v0.107.18]: https://github.com/AdguardTeam/AdGuardHome/milestone/54?closed=1



## [v0.107.17] - 2022-11-02

See also the [v0.107.17 GitHub milestone][ms-v0.107.17].

### Security

- Go version has been updated to prevent the possibility of exploiting the
  CVE-2022-41716 Go vulnerability fixed in [Go 1.18.8][go-1.18.8].

### Added

- The warning message when adding a certificate having no IP addresses
  ([#4898]).
- Several new blockable services ([#3972]).  Those will now be more in sync with
  the services that are already blockable in AdGuard DNS.
- A new HTTP API, `GET /control/blocked_services/all`, that lists all available
  blocked services and their data, such as SVG icons ([#3972]).
- The new optional `tls.override_tls_ciphers` property, which allows
  overriding TLS ciphers used by AdGuard Home ([#4925], [#4990]).
- The ability to serve DNS on link-local IPv6 addresses ([#2926]).
- The ability to put [ClientIDs][clientid] into DNS-over-HTTPS hostnames as
  opposed to URL paths ([#3418]).  Note that AdGuard Home checks the server name
  only if the URL does not contain a ClientID.

### Changed

- DNS-over-TLS resolvers aren't returned anymore when the configured TLS
  certificate contains no IP addresses ([#4927]).
- Responses with `SERVFAIL` code are now cached for at least 30 seconds.

### Deprecated

- The `GET /control/blocked_services/services` HTTP API; use the new
  `GET /control/blocked_services/all` API instead ([#3972]).

### Fixed

- ClientIDs not working when using DNS-over-HTTPS with HTTP/3.
- Editing the URL of an enabled rule list also includes validation of the filter
  contents preventing from saving a bad one ([#4916]).
- The default value of `dns.cache_size` accidentally set to 0 has now been
  reverted to 4 MiB ([#5010]).
- Responses for which the DNSSEC validation had explicitly been omitted aren't
  cached now ([#4942]).
- Web UI not switching to HTTP/3 ([#4986], [#4993]).

[#2926]: https://github.com/AdguardTeam/AdGuardHome/issues/2926
[#3418]: https://github.com/AdguardTeam/AdGuardHome/issues/3418
[#3972]: https://github.com/AdguardTeam/AdGuardHome/issues/3972
[#4898]: https://github.com/AdguardTeam/AdGuardHome/issues/4898
[#4916]: https://github.com/AdguardTeam/AdGuardHome/issues/4916
[#4925]: https://github.com/AdguardTeam/AdGuardHome/issues/4925
[#4942]: https://github.com/AdguardTeam/AdGuardHome/issues/4942
[#4986]: https://github.com/AdguardTeam/AdGuardHome/issues/4986
[#4990]: https://github.com/AdguardTeam/AdGuardHome/issues/4990
[#4993]: https://github.com/AdguardTeam/AdGuardHome/issues/4993
[#5010]: https://github.com/AdguardTeam/AdGuardHome/issues/5010

[clientid]:     https://github.com/AdguardTeam/AdGuardHome/wiki/Clients#clientid
[go-1.18.8]:    https://groups.google.com/g/golang-announce/c/mbHY1UY3BaM
[ms-v0.107.17]: https://github.com/AdguardTeam/AdGuardHome/milestone/53?closed=1



## [v0.107.16] - 2022-10-07

This is a security update.  There is no GitHub milestone, since no GitHub issues
were resolved.

### Security

- Go version has been updated to prevent the possibility of exploiting the
  CVE-2022-2879, CVE-2022-2880, and CVE-2022-41715 Go vulnerabilities fixed in
  [Go 1.18.7][go-1.18.7].

[go-1.18.7]: https://groups.google.com/g/golang-announce/c/xtuG5faxtaU



## [v0.107.15] - 2022-10-03

See also the [v0.107.15 GitHub milestone][ms-v0.107.15].

### Security

- As an additional CSRF protection measure, AdGuard Home now ensures that
  requests that change its state but have no body (such as `POST
  /control/stats_reset` requests) do not have a `Content-Type` header set on
  them ([#4970]).

### Added

#### Experimental HTTP/3 Support

See [#3955] and the related issues for more details.  These features are still
experimental and may break or change in the future.

- DNS-over-HTTP/3 DNS and web UI client request support.  This feature must be
  explicitly enabled by setting the new property `dns.serve_http3` in the
  configuration file to `true`.
- DNS-over-HTTP upstreams can now upgrade to HTTP/3 if the new configuration
  file property `dns.use_http3_upstreams` is set to `true`.
- Upstreams with forced DNS-over-HTTP/3 and no fallback to prior HTTP versions
  using the `h3://` scheme.

### Fixed

- User-specific blocked services not applying correctly ([#4945], [#4982],
  [#4983]).
- `only application/json is allowed` errors in various APIs ([#4970]).

[#3955]: https://github.com/AdguardTeam/AdGuardHome/issues/3955
[#4945]: https://github.com/AdguardTeam/AdGuardHome/issues/4945
[#4970]: https://github.com/AdguardTeam/AdGuardHome/issues/4970
[#4982]: https://github.com/AdguardTeam/AdGuardHome/issues/4982
[#4983]: https://github.com/AdguardTeam/AdGuardHome/issues/4983

[ms-v0.107.15]: https://github.com/AdguardTeam/AdGuardHome/milestone/51?closed=1



## [v0.107.14] - 2022-09-29

See also the [v0.107.14 GitHub milestone][ms-v0.107.14].

### Security

A Cross-Site Request Forgery (CSRF) vulnerability has been discovered.  We thank
Daniel Elkabes from Mend.io for reporting this vulnerability to us.  This is
[CVE-2022-32175].

#### `SameSite` Policy

The `SameSite` policy on the AdGuard Home session cookies is now set to `Lax`.
Which means that the only cross-site HTTP request for which the browser is
allowed to send the session cookie is navigating to the AdGuard Home domain.

**Users are strongly advised to log out, clear browser cache, and log in again
after updating.**

#### Removal Of Plain-Text APIs (BREAKING API CHANGE)

We have implemented several measures to prevent such vulnerabilities in the
future, but some of these measures break backwards compatibility for the sake of
better protection.

The following APIs, which previously accepted or returned `text/plain` data,
now accept or return data as JSON.  All new formats for the request and response
bodies are documented in `openapi/openapi.yaml` and `openapi/CHANGELOG.md`.

- `GET  /control/i18n/current_language`;
- `POST /control/dhcp/find_active_dhcp`;
- `POST /control/filtering/set_rules`;
- `POST /control/i18n/change_language`.

#### Stricter Content-Type Checks (BREAKING API CHANGE)

All JSON APIs that expect a body now check if the request actually has
`Content-Type` set to `application/json`.

#### Other Security Changes

- Weaker cipher suites that use the CBC (cipher block chaining) mode of
  operation have been disabled ([#2993]).

### Added

- Support for plain (unencrypted) HTTP/2 ([#4930]).  This is useful for AdGuard
  Home installations behind a reverse proxy.

### Fixed

- Incorrect path template in DDR responses ([#4927]).

[#2993]: https://github.com/AdguardTeam/AdGuardHome/issues/2993
[#4927]: https://github.com/AdguardTeam/AdGuardHome/issues/4927
[#4930]: https://github.com/AdguardTeam/AdGuardHome/issues/4930

[CVE-2022-32175]: https://www.cvedetails.com/cve/CVE-2022-32175
[ms-v0.107.14]:   https://github.com/AdguardTeam/AdGuardHome/milestone/50?closed=1



## [v0.107.13] - 2022-09-14

See also the [v0.107.13 GitHub milestone][ms-v0.107.13].

### Added

- The new optional `dns.ipset_file` property, which can be set in the
  configuration file.  It allows loading the `ipset` list from a file, just like
  `dns.upstream_dns_file` does for upstream servers ([#4686]).

### Changed

- The minimum DHCP message size is reassigned back to BOOTP's constraint of 300
  bytes ([#4904]).

### Fixed

- Panic when adding a static lease within the disabled DHCP server ([#4722]).

[#4686]: https://github.com/AdguardTeam/AdGuardHome/issues/4686
[#4722]: https://github.com/AdguardTeam/AdGuardHome/issues/4722
[#4904]: https://github.com/AdguardTeam/AdGuardHome/issues/4904

[ms-v0.107.13]: https://github.com/AdguardTeam/AdGuardHome/milestone/49?closed=1



## [v0.107.12] - 2022-09-07

See also the [v0.107.12 GitHub milestone][ms-v0.107.12].

### Security

- Go version has been updated to prevent the possibility of exploiting the
  CVE-2022-27664 and CVE-2022-32190 Go vulnerabilities fixed in
  [Go 1.18.6][go-1.18.6].

### Added

- New `bool`, `dur`, `u8`, and `u16` DHCP options to provide more convenience on
  options control by setting values in a human-readable format ([#4705]).  See
  also a [Wiki page][wiki-dhcp-opts].
- New `del` DHCP option which removes the corresponding option from server's
  response ([#4337]).  See also a [Wiki page][wiki-dhcp-opts].

  **NOTE:** This modifier affects all the parameters in the response and not
  only the requested ones.
- A new HTTP API, `GET /control/blocked_services/services`, that lists all
  available blocked services ([#4535]).

### Changed

- The DHCP options handling is now closer to the [RFC 2131][rfc-2131] ([#4705]).
- When the DHCP server is enabled, queries for domain names under
  `dhcp.local_domain_name` not pointing to real DHCP client hostnames are now
  processed by filters ([#4865]).
- The `DHCPREQUEST` handling is now closer to the [RFC 2131][rfc-2131]
  ([#4863]).
- The internal DNS client, used to resolve hostnames of external clients and
  also during automatic updates, now respects the upstream mode settings for the
  main DNS client ([#4403]).

### Deprecated

- Ports 784 and 8853 for DNS-over-QUIC in Docker images.  Users who still serve
  DoQ on these ports are encouraged to move to the standard port 853.  These
  ports will be removed from the `EXPOSE` section of our `Dockerfile` in a
  future release.
- Go 1.18 support.  Future versions will require at least Go 1.19 to build.

### Fixed

- The length of the DHCP server's response is now at least 576 bytes as per
  [RFC 2131][rfc-2131] recommendation ([#4337]).
- Dynamic leases created with empty hostnames ([#4745]).
- Unnecessary logging of non-critical statistics errors ([#4850]).

[#4337]: https://github.com/AdguardTeam/AdGuardHome/issues/4337
[#4403]: https://github.com/AdguardTeam/AdGuardHome/issues/4403
[#4535]: https://github.com/AdguardTeam/AdGuardHome/issues/4535
[#4705]: https://github.com/AdguardTeam/AdGuardHome/issues/4705
[#4745]: https://github.com/AdguardTeam/AdGuardHome/issues/4745
[#4850]: https://github.com/AdguardTeam/AdGuardHome/issues/4850
[#4863]: https://github.com/AdguardTeam/AdGuardHome/issues/4863
[#4865]: https://github.com/AdguardTeam/AdGuardHome/issues/4865

[go-1.18.6]:      https://groups.google.com/g/golang-announce/c/x49AQzIVX-s
[ms-v0.107.12]:   https://github.com/AdguardTeam/AdGuardHome/milestone/48?closed=1
[rfc-2131]:       https://datatracker.ietf.org/doc/html/rfc2131
[wiki-dhcp-opts]: https://github.com/adguardTeam/adGuardHome/wiki/DHCP#config-4



## [v0.107.11] - 2022-08-19

See also the [v0.107.11 GitHub milestone][ms-v0.107.11].

### Added

- Bilibili service blocking ([#4795]).

### Changed

- DNS-over-QUIC connections now use keepalive.

### Fixed

- Migrations from releases older than v0.107.7 failing ([#4846]).

[#4795]: https://github.com/AdguardTeam/AdGuardHome/issues/4795
[#4846]: https://github.com/AdguardTeam/AdGuardHome/issues/4846

[ms-v0.107.11]: https://github.com/AdguardTeam/AdGuardHome/milestone/47?closed=1



## [v0.107.10] - 2022-08-17

See also the [v0.107.10 GitHub milestone][ms-v0.107.10].

### Added

- Arabic localization.
- Support for Discovery of Designated Resolvers (DDR) according to the [RFC
  draft][ddr-draft] ([#4463]).

### Changed

- Our snap package now uses the `core22` image as its base ([#4843]).

### Fixed

- DHCP not working on most OSes ([#4836]).
- `invalid argument` errors during update checks on older Linux kernels
  ([#4670]).
- Data races and concurrent map access in statistics module ([#4358], [#4342]).

[#4342]: https://github.com/AdguardTeam/AdGuardHome/issues/4342
[#4358]: https://github.com/AdguardTeam/AdGuardHome/issues/4358
[#4670]: https://github.com/AdguardTeam/AdGuardHome/issues/4670
[#4836]: https://github.com/AdguardTeam/AdGuardHome/issues/4836
[#4843]: https://github.com/AdguardTeam/AdGuardHome/issues/4843

[ddr-draft]:    https://datatracker.ietf.org/doc/html/draft-ietf-add-ddr-08
[ms-v0.107.10]: https://github.com/AdguardTeam/AdGuardHome/milestone/46?closed=1



## [v0.107.9] - 2022-08-03

See also the [v0.107.9 GitHub milestone][ms-v0.107.9].

### Security

- Go version has been updated to prevent the possibility of exploiting the
  CVE-2022-32189 Go vulnerability fixed in [Go 1.18.5][go-1.18.5].  Go 1.17
  support has also been removed, as it has reached end of life and will not
  receive security updates.

### Added

- Domain-specific upstream servers test.  If such test fails, a warning message
  is shown ([#4517]).
- `windows/arm64` support ([#3057]).

### Changed

- UI and update links have been changed to make them more resistant to DNS
  blocking.

### Fixed

- DHCP not working on most OSes ([#4836]).
- Several UI issues ([#4775], [#4776], [#4782]).

### Removed

- Go 1.17 support, as it has reached end of life.

[#3057]: https://github.com/AdguardTeam/AdGuardHome/issues/3057
[#4517]: https://github.com/AdguardTeam/AdGuardHome/issues/4517
[#4775]: https://github.com/AdguardTeam/AdGuardHome/issues/4775
[#4776]: https://github.com/AdguardTeam/AdGuardHome/issues/4776
[#4782]: https://github.com/AdguardTeam/AdGuardHome/issues/4782
[#4836]: https://github.com/AdguardTeam/AdGuardHome/issues/4836

[go-1.18.5]:   https://groups.google.com/g/golang-announce/c/YqYYG87xB10
[ms-v0.107.9]: https://github.com/AdguardTeam/AdGuardHome/milestone/45?closed=1



## [v0.107.8] - 2022-07-13

See also the [v0.107.8 GitHub milestone][ms-v0.107.8].

### Security

- Go version has been updated to prevent the possibility of exploiting the
  CVE-2022-1705, CVE-2022-32148, CVE-2022-30631, and other Go vulnerabilities
  fixed in [Go 1.17.12][go-1.17.12].

  <!--
      TODO(a.garipov): Use the above format in all similar announcements below.
  -->

### Fixed

- DHCP lease validation incorrectly letting users assign the IP address of the
  gateway as the address of the lease ([#4698]).
- Updater no longer expects a hardcoded name for  `AdGuardHome` executable
  ([#4219]).
- Inconsistent names of runtime clients from hosts files ([#4683]).
- PTR requests for addresses leased by DHCP will now be resolved into hostnames
  under `dhcp.local_domain_name` ([#4699]).
- Broken service installation on OpenWrt ([#4677]).

[#4219]: https://github.com/AdguardTeam/AdGuardHome/issues/4219
[#4677]: https://github.com/AdguardTeam/AdGuardHome/issues/4677
[#4683]: https://github.com/AdguardTeam/AdGuardHome/issues/4683
[#4698]: https://github.com/AdguardTeam/AdGuardHome/issues/4698
[#4699]: https://github.com/AdguardTeam/AdGuardHome/issues/4699

[go-1.17.12]:  https://groups.google.com/g/golang-announce/c/nqrv9fbR0zE
[ms-v0.107.8]: https://github.com/AdguardTeam/AdGuardHome/milestone/44?closed=1



## [v0.107.7] - 2022-06-06

See also the [v0.107.7 GitHub milestone][ms-v0.107.7].

### Security

- Go version has been updated to prevent the possibility of exploiting the
  [CVE-2022-29526], [CVE-2022-30634], [CVE-2022-30629], [CVE-2022-30580], and
  [CVE-2022-29804] Go vulnerabilities.
- Enforced password strength policy ([#3503]).

### Added

- Support for the final DNS-over-QUIC standard, [RFC 9250][rfc-9250] ([#4592]).
- Support upstreams for subdomains of a domain only ([#4503]).
- The ability to control each source of runtime clients separately via
  `clients.runtime_sources` configuration object ([#3020]).
- The ability to customize the set of networks that are considered private
  through the new `dns.private_networks` property in the configuration file
  ([#3142]).
- EDNS Client-Subnet information in the request details section of a query log
  record ([#3978]).
- Support for hostnames for plain UDP upstream servers using the `udp://` scheme
  ([#4166]).
- Logs are now collected by default on FreeBSD and OpenBSD when AdGuard Home is
  installed as a service ([#4213]).

### Changed

- On OpenBSD, the daemon script now uses the recommended `/bin/ksh` shell
  instead of the `/bin/sh` one ([#4533]).  To apply this change, backup your
  data and run `AdGuardHome -s uninstall && AdGuardHome -s install`.
- The default DNS-over-QUIC port number is now `853` instead of `754` in
  accordance with [RFC 9250][rfc-9250] ([#4276]).
- Reverse DNS now has a greater priority as the source of runtime clients'
  information than ARP neighborhood.
- Improved detection of runtime clients through more resilient ARP processing
  ([#3597]).
- The TTL of responses served from the optimistic cache is now lowered to 10
  seconds.
- Domain-specific private reverse DNS upstream servers are now validated to
  allow only `*.in-addr.arpa` and `*.ip6.arpa` domains pointing to
  locally-served networks ([#3381]).

  **NOTE:**  If you already have invalid entries in your configuration, consider
  removing them manually, since they essentially had no effect.
- Response filtering is now performed using the record types of the answer
  section of messages as opposed to the type of the question ([#4238]).
- Instead of adding the build time information, the build scripts now use the
  standardized environment variable [`SOURCE_DATE_EPOCH`][repr] to add the date
  of the commit from which the binary was built ([#4221]).  This should simplify
  reproducible builds for package maintainers and those who compile their own
  AdGuard Home.
- The property `local_domain_name` is now in the `dhcp` object in the
  configuration file to avoid confusion ([#3367]).
- The `dns.bogus_nxdomain` property in the configuration file now supports CIDR
  notation alongside IP addresses ([#1730]).

#### Configuration Changes

In this release, the schema version has changed from 12 to 14.

- Object `clients`, which in schema versions 13 and earlier was an array of
  actual persistent clients, is now consist of `persistent` and
  `runtime_sources` properties:

  ```yaml
  # BEFORE:
  'clients':
  - name: client-name
    # …

  # AFTER:
  'clients':
    'persistent':
      - name: client-name
        # …
    'runtime_sources':
      whois: true
      arp: true
      rdns: true
      dhcp: true
      hosts: true
  ```

  The value for `clients.runtime_sources.rdns` property is taken from
  `dns.resolve_clients` property.  To rollback this change, remove the
  `runtime_sources` property, move the contents of `persistent` into the
  `clients` itself, the value of `clients.runtime_sources.rdns` into the
  `dns.resolve_clients`, and change the `schema_version` back to `13`.
- Property `local_domain_name`, which in schema versions 12 and earlier used to
  be a part of the `dns` object, is now a part of the `dhcp` object:

  ```yaml
  # BEFORE:
  'dns':
    # …
    'local_domain_name': 'lan'

  # AFTER:
  'dhcp':
    # …
    'local_domain_name': 'lan'
  ```

  To rollback this change, move the property back into the `dns` object and
  change the `schema_version` back to `12`.

### Deprecated

- The `--no-etc-hosts` option.  Its functionality is now controlled by
  `clients.runtime_sources.hosts` configuration property.  v0.109.0 will remove
  the flag completely.

### Fixed

- Query log occasionally going into an infinite loop ([#4591]).
- Service startup on boot on systems using SysV-init ([#4480]).
- Detection of the stopped service status on macOS and Linux ([#4273]).
- Case-sensitive ClientID ([#4542]).
- Slow version update queries making other HTTP APIs unresponsive ([#4499]).
- ARP tables refreshing process causing excessive PTR requests ([#3157]).

[#1730]: https://github.com/AdguardTeam/AdGuardHome/issues/1730
[#3020]: https://github.com/AdguardTeam/AdGuardHome/issues/3020
[#3142]: https://github.com/AdguardTeam/AdGuardHome/issues/3142
[#3157]: https://github.com/AdguardTeam/AdGuardHome/issues/3157
[#3367]: https://github.com/AdguardTeam/AdGuardHome/issues/3367
[#3381]: https://github.com/AdguardTeam/AdGuardHome/issues/3381
[#3503]: https://github.com/AdguardTeam/AdGuardHome/issues/3503
[#3597]: https://github.com/AdguardTeam/AdGuardHome/issues/3597
[#3978]: https://github.com/AdguardTeam/AdGuardHome/issues/3978
[#4166]: https://github.com/AdguardTeam/AdGuardHome/issues/4166
[#4213]: https://github.com/AdguardTeam/AdGuardHome/issues/4213
[#4221]: https://github.com/AdguardTeam/AdGuardHome/issues/4221
[#4238]: https://github.com/AdguardTeam/AdGuardHome/issues/4238
[#4273]: https://github.com/AdguardTeam/AdGuardHome/issues/4273
[#4276]: https://github.com/AdguardTeam/AdGuardHome/issues/4276
[#4480]: https://github.com/AdguardTeam/AdGuardHome/issues/4480
[#4499]: https://github.com/AdguardTeam/AdGuardHome/issues/4499
[#4503]: https://github.com/AdguardTeam/AdGuardHome/issues/4503
[#4533]: https://github.com/AdguardTeam/AdGuardHome/issues/4533
[#4542]: https://github.com/AdguardTeam/AdGuardHome/issues/4542
[#4591]: https://github.com/AdguardTeam/AdGuardHome/issues/4591
[#4592]: https://github.com/AdguardTeam/AdGuardHome/issues/4592

[CVE-2022-29526]: https://www.cvedetails.com/cve/CVE-2022-29526
[CVE-2022-29804]: https://www.cvedetails.com/cve/CVE-2022-29804
[CVE-2022-30580]: https://www.cvedetails.com/cve/CVE-2022-30580
[CVE-2022-30629]: https://www.cvedetails.com/cve/CVE-2022-30629
[CVE-2022-30634]: https://www.cvedetails.com/cve/CVE-2022-30634
[ms-v0.107.7]:    https://github.com/AdguardTeam/AdGuardHome/milestone/43?closed=1
[rfc-9250]:       https://datatracker.ietf.org/doc/html/rfc9250



## [v0.107.6] - 2022-04-13

See also the [v0.107.6 GitHub milestone][ms-v0.107.6].

### Security

- `User-Agent` HTTP header removed from outgoing DNS-over-HTTPS requests.
- Go version has been updated to prevent the possibility of exploiting the
  [CVE-2022-24675], [CVE-2022-27536], and [CVE-2022-28327] Go vulnerabilities.

### Added

- Support for SVCB/HTTPS parameter `dohpath` in filtering rules with
  the `dnsrewrite` modifier according to the [RFC draft][dns-draft-02]
  ([#4463]).

### Changed

- Filtering rules with the `dnsrewrite` modifier that create SVCB or HTTPS
  responses should use `ech` instead of `echconfig` to conform with the [latest
  drafts][svcb-draft-08].

### Deprecated

- SVCB/HTTPS parameter name `echconfig` in filtering rules with the `dnsrewrite`
  modifier.  Use `ech` instead.  v0.109.0 will remove support for the outdated
  name `echconfig`.
- Obsolete `--no-mem-optimization` option ([#4437]).  v0.109.0 will remove the
  flag completely.

### Fixed

- I/O timeout errors when checking for the presence of another DHCP server.
- Network interfaces being incorrectly labeled as down during installation.
- Rules for blocking the QQ service ([#3717]).

### Removed

- Go 1.16 support, since that branch of the Go compiler has reached end of life
  and doesn't receive security updates anymore.

[#3717]: https://github.com/AdguardTeam/AdGuardHome/issues/3717
[#4437]: https://github.com/AdguardTeam/AdGuardHome/issues/4437
[#4463]: https://github.com/AdguardTeam/AdGuardHome/issues/4463

[CVE-2022-24675]: https://www.cvedetails.com/cve/CVE-2022-24675
[CVE-2022-27536]: https://www.cvedetails.com/cve/CVE-2022-27536
[CVE-2022-28327]: https://www.cvedetails.com/cve/CVE-2022-28327
[dns-draft-02]:   https://datatracker.ietf.org/doc/html/draft-ietf-add-svcb-dns-02#section-5.1
[ms-v0.107.6]:    https://github.com/AdguardTeam/AdGuardHome/milestone/42?closed=1
[repr]:           https://reproducible-builds.org/docs/source-date-epoch/
[svcb-draft-08]:  https://www.ietf.org/archive/id/draft-ietf-dnsop-svcb-https-08.html



## [v0.107.5] - 2022-03-04

This is a security update.  There is no GitHub milestone, since no GitHub issues
were resolved.

### Security

- Go version has been updated to prevent the possibility of exploiting the
  [CVE-2022-24921] Go vulnerability.

[CVE-2022-24921]: https://www.cvedetails.com/cve/CVE-2022-24921



## [v0.107.4] - 2022-03-01

See also the [v0.107.4 GitHub milestone][ms-v0.107.4].

### Security

- Go version has been updated to prevent the possibility of exploiting the
  [CVE-2022-23806], [CVE-2022-23772], and [CVE-2022-23773] Go vulnerabilities.

### Fixed

- Optimistic cache now responds with expired items even if those can't be
  resolved again ([#4254]).
- Unnecessarily complex hosts-related logic leading to infinite recursion in
  some cases ([#4216]).

[#4216]: https://github.com/AdguardTeam/AdGuardHome/issues/4216
[#4254]: https://github.com/AdguardTeam/AdGuardHome/issues/4254

[CVE-2022-23772]: https://www.cvedetails.com/cve/CVE-2022-23772
[CVE-2022-23773]: https://www.cvedetails.com/cve/CVE-2022-23773
[CVE-2022-23806]: https://www.cvedetails.com/cve/CVE-2022-23806
[ms-v0.107.4]:    https://github.com/AdguardTeam/AdGuardHome/milestone/41?closed=1



## [v0.107.3] - 2022-01-25

See also the [v0.107.3 GitHub milestone][ms-v0.107.3].

### Added

- Support for a `dnsrewrite` modifier with an empty `NOERROR` response
  ([#4133]).

### Fixed

- Wrong set of ports checked for duplicates during the initial setup ([#4095]).
- Incorrectly invalidated service domains ([#4120]).
- Poor testing of domain-specific upstream servers ([#4074]).
- Omitted aliases of hosts specified by another line within the OS's hosts file
  ([#4079]).

[#4074]: https://github.com/AdguardTeam/AdGuardHome/issues/4074
[#4079]: https://github.com/AdguardTeam/AdGuardHome/issues/4079
[#4095]: https://github.com/AdguardTeam/AdGuardHome/issues/4095
[#4120]: https://github.com/AdguardTeam/AdGuardHome/issues/4120
[#4133]: https://github.com/AdguardTeam/AdGuardHome/issues/4133

[ms-v0.107.3]: https://github.com/AdguardTeam/AdGuardHome/milestone/40?closed=1



## [v0.107.2] - 2021-12-29

See also the [v0.107.2 GitHub milestone][ms-v0.107.2].

### Fixed

- Infinite loops when TCP connections time out ([#4042]).

[#4042]: https://github.com/AdguardTeam/AdGuardHome/issues/4042

[ms-v0.107.2]: https://github.com/AdguardTeam/AdGuardHome/milestone/38?closed=1



## [v0.107.1] - 2021-12-29

See also the [v0.107.1 GitHub milestone][ms-v0.107.1].

### Changed

- The validation error message for duplicated allow- and blocklists in DNS
  settings now shows the duplicated elements ([#3975]).

### Fixed

- `ipset` initialization bugs ([#4027]).
- Legacy DNS rewrites from a wildcard pattern to a subdomain ([#4016]).
- Service not being stopped before running the `uninstall` service action
  ([#3868]).
- Broken `reload` service action on FreeBSD.
- Legacy DNS rewrites responding from upstream when a request other than `A` or
  `AAAA` is received ([#4008]).
- Panic on port availability check during installation ([#3987]).
- Incorrect application of rules from the OS's hosts files ([#3998]).

[#3868]: https://github.com/AdguardTeam/AdGuardHome/issues/3868
[#3975]: https://github.com/AdguardTeam/AdGuardHome/issues/3975
[#3987]: https://github.com/AdguardTeam/AdGuardHome/issues/3987
[#3998]: https://github.com/AdguardTeam/AdGuardHome/issues/3998
[#4008]: https://github.com/AdguardTeam/AdGuardHome/issues/4008
[#4016]: https://github.com/AdguardTeam/AdGuardHome/issues/4016
[#4027]: https://github.com/AdguardTeam/AdGuardHome/issues/4027

[ms-v0.107.1]: https://github.com/AdguardTeam/AdGuardHome/milestone/37?closed=1



## [v0.107.0] - 2021-12-21

See also the [v0.107.0 GitHub milestone][ms-v0.107.0].

### Added

- Upstream server information for responses from cache ([#3772]).  Note that old
  log entries concerning cached responses won't include that information.
- Finnish and Ukrainian localizations.
- Setting the timeout for IP address pinging in the "Fastest IP address" mode
  through the new `fastest_timeout` property in the configuration file ([#1992]).
- Static IP address detection on FreeBSD ([#3289]).
- Optimistic cache ([#2145]).
- New possible value of `6h` for `querylog_interval` property ([#2504]).
- Blocking access using ClientIDs ([#2624], [#3162]).
- `source` directives support in `/etc/network/interfaces` on Linux ([#3257]).
- [RFC 9000][rfc-9000] support in QUIC.
- Completely disabling statistics by setting the statistics interval to zero
  ([#2141]).
- The ability to completely purge DHCP leases ([#1691]).
- Settable timeouts for querying the upstream servers ([#2280]).
- Configuration file properties to change group and user ID on startup on Unix
  ([#2763]).
- Experimental OpenBSD support for AMD64 and 64-bit ARM CPUs ([#2439], [#3225],
  [#3226]).
- Support for custom port in DNS-over-HTTPS profiles for Apple's devices
  ([#3172]).
- `darwin/arm64` support ([#2443]).
- `freebsd/arm64` support ([#2441]).
- Output of the default addresses of the upstreams used for resolving PTRs for
  private addresses ([#3136]).
- Detection and handling of recurrent PTR requests for locally-served addresses
  ([#3185]).
- The ability to completely disable reverse DNS resolving of IPs from
  locally-served networks ([#3184]).
- New flag `--local-frontend` to serve dynamically changeable frontend files
  from disk as opposed to the ones that were compiled into the binary.

### Changed

- Port bindings are now checked for uniqueness ([#3835]).
- The DNSSEC check now simply checks against the AD flag in the response
  ([#3904]).
- Client objects in the configuration file are now sorted ([#3933]).
- Responses from cache are now labeled ([#3772]).
- Better error message for ED25519 private keys, which are not widely supported
  ([#3737]).
- Cache now follows RFC more closely for negative answers ([#3707]).
- `dnsrewrite` rules and other DNS rewrites will now be applied even when the
  protection is disabled ([#1558]).
- DHCP gateway address, subnet mask, IP address range, and leases validations
  ([#3529]).
- The `systemd` service script will now create the `/var/log` directory when it
  doesn't exist ([#3579]).
- Items in allowed clients, disallowed clients, and blocked hosts lists are now
  required to be unique ([#3419]).
- The TLS private key previously saved as a string isn't shown in API responses
  anymore ([#1898]).
- Better OpenWrt detection ([#3435]).
- DNS-over-HTTPS queries that come from HTTP proxies in the `trusted_proxies`
  list now use the real IP address of the client instead of the address of the
  proxy ([#2799]).
- Clients who are blocked by access settings now receive a `REFUSED` response
  when a protocol other than DNS-over-UDP and DNSCrypt is used.
- `dns.querylog_interval` property is now formatted in hours.
- Query log search now supports internationalized domains ([#3012]).
- Internationalized domains are now shown decoded in the query log with the
  original encoded version shown in request details ([#3013]).
- When `/etc/hosts`-type rules have several IPs for one host, all IPs are now
  returned instead of only the first one ([#1381]).
- Property `rlimit_nofile` is now in the `os` object of the configuration
  file, together with the new `group` and `user` properties ([#2763]).
- Permissions on filter files are now `0o644` instead of `0o600` ([#3198]).

#### Configuration Changes

In this release, the schema version has changed from 10 to 12.

- Property `dns.querylog_interval`, which in schema versions 11 and earlier used
  to be an integer number of days, is now a string with a human-readable
  duration:

  ```yaml
  # BEFORE:
  'dns':
    # …
    'querylog_interval': 90

  # AFTER:
  'dns':
    # …
    'querylog_interval': '2160h'
  ```

  To rollback this change, convert the property back into days and change the
  `schema_version` back to `11`.
- Property `rlimit_nofile`, which in schema versions 10 and earlier used to be
  on the top level, is now moved to the new `os` object:

  ```yaml
  # BEFORE:
  'rlimit_nofile': 42

  # AFTER:
  'os':
    'group': ''
    'rlimit_nofile': 42
    'user': ''
  ```

  To rollback this change, move the property on the top level and change the
  `schema_version` back to `10`.

### Deprecated

- Go 1.16 support.  v0.108.0 will require at least Go 1.17 to build.

### Fixed

- EDNS0 TCP keepalive option handling ([#3778]).
- Rules with the `denyallow` modifier applying to IP addresses when they
  shouldn't ([#3175]).
- The length of the EDNS0 client subnet option appearing too long for some
  upstream servers ([#3887]).
- Invalid redirection to the HTTPS web interface after saving enabled encryption
  settings ([#3558]).
- Incomplete propagation of the client's IP anonymization setting to the
  statistics ([#3890]).
- Incorrect results with the `dnsrewrite` modifier for entries from the
  operating system's hosts file ([#3815]).
- Matching against rules with `|` at the end of the domain name ([#3371]).
- Incorrect assignment of explicitly configured DHCP options ([#3744]).
- Occasional panic during shutdown ([#3655]).
- Addition of IPs into only one as opposed to all matching ipsets on Linux
  ([#3638]).
- Removal of temporary filter files ([#3567]).
- Panic when an upstream server responds with an empty question section
  ([#3551]).
- 9GAG blocking ([#3564]).
- DHCP now follows RFCs more closely when it comes to response sending and
  option selection ([#3443], [#3538]).
- Occasional panics when reading old statistics databases ([#3506]).
- `reload` service action on macOS and FreeBSD ([#3457]).
- Inaccurate using of service actions in the installation script ([#3450]).
- ClientID checking ([#3437]).
- Discovering other DHCP servers on `darwin` and `freebsd` ([#3417]).
- Switching listening address to unspecified one when bound to a single
  specified IPv4 address on Darwin (macOS) ([#2807]).
- Incomplete HTTP response for static IP address.
- DNSCrypt queries weren't appearing in query log ([#3372]).
- Wrong IP address for proxied DNS-over-HTTPS queries ([#2799]).
- Domain name letter case mismatches in DNS rewrites ([#3351]).
- Conflicts between IPv4 and IPv6 DNS rewrites ([#3343]).
- Letter case mismatches in `CNAME` filtering ([#3335]).
- Occasional breakages on network errors with DNS-over-HTTP upstreams ([#3217]).
- Errors when setting static IP on Linux ([#3257]).
- Treatment of domain names and FQDNs in custom rules with the `dnsrewrite`
  modifier that use the `PTR` type ([#3256]).
- Redundant hostname generating while loading static leases with empty hostname
  ([#3166]).
- Domain name case in responses ([#3194]).
- Custom upstreams selection for clients with ClientIDs in DNS-over-TLS and
  DNS-over-HTTP ([#3186]).
- Incorrect client-based filtering applying logic ([#2875]).

### Removed

- Go 1.15 support.

[#1381]: https://github.com/AdguardTeam/AdGuardHome/issues/1381
[#1558]: https://github.com/AdguardTeam/AdGuardHome/issues/1558
[#1691]: https://github.com/AdguardTeam/AdGuardHome/issues/1691
[#1898]: https://github.com/AdguardTeam/AdGuardHome/issues/1898
[#1992]: https://github.com/AdguardTeam/AdGuardHome/issues/1992
[#2141]: https://github.com/AdguardTeam/AdGuardHome/issues/2141
[#2145]: https://github.com/AdguardTeam/AdGuardHome/issues/2145
[#2280]: https://github.com/AdguardTeam/AdGuardHome/issues/2280
[#2439]: https://github.com/AdguardTeam/AdGuardHome/issues/2439
[#2441]: https://github.com/AdguardTeam/AdGuardHome/issues/2441
[#2443]: https://github.com/AdguardTeam/AdGuardHome/issues/2443
[#2504]: https://github.com/AdguardTeam/AdGuardHome/issues/2504
[#2624]: https://github.com/AdguardTeam/AdGuardHome/issues/2624
[#2763]: https://github.com/AdguardTeam/AdGuardHome/issues/2763
[#2799]: https://github.com/AdguardTeam/AdGuardHome/issues/2799
[#2807]: https://github.com/AdguardTeam/AdGuardHome/issues/2807
[#3012]: https://github.com/AdguardTeam/AdGuardHome/issues/3012
[#3013]: https://github.com/AdguardTeam/AdGuardHome/issues/3013
[#3136]: https://github.com/AdguardTeam/AdGuardHome/issues/3136
[#3162]: https://github.com/AdguardTeam/AdGuardHome/issues/3162
[#3166]: https://github.com/AdguardTeam/AdGuardHome/issues/3166
[#3172]: https://github.com/AdguardTeam/AdGuardHome/issues/3172
[#3175]: https://github.com/AdguardTeam/AdGuardHome/issues/3175
[#3184]: https://github.com/AdguardTeam/AdGuardHome/issues/3184
[#3185]: https://github.com/AdguardTeam/AdGuardHome/issues/3185
[#3186]: https://github.com/AdguardTeam/AdGuardHome/issues/3186
[#3194]: https://github.com/AdguardTeam/AdGuardHome/issues/3194
[#3198]: https://github.com/AdguardTeam/AdGuardHome/issues/3198
[#3217]: https://github.com/AdguardTeam/AdGuardHome/issues/3217
[#3225]: https://github.com/AdguardTeam/AdGuardHome/issues/3225
[#3226]: https://github.com/AdguardTeam/AdGuardHome/issues/3226
[#3256]: https://github.com/AdguardTeam/AdGuardHome/issues/3256
[#3257]: https://github.com/AdguardTeam/AdGuardHome/issues/3257
[#3289]: https://github.com/AdguardTeam/AdGuardHome/issues/3289
[#3335]: https://github.com/AdguardTeam/AdGuardHome/issues/3335
[#3343]: https://github.com/AdguardTeam/AdGuardHome/issues/3343
[#3351]: https://github.com/AdguardTeam/AdGuardHome/issues/3351
[#3371]: https://github.com/AdguardTeam/AdGuardHome/issues/3371
[#3372]: https://github.com/AdguardTeam/AdGuardHome/issues/3372
[#3417]: https://github.com/AdguardTeam/AdGuardHome/issues/3417
[#3419]: https://github.com/AdguardTeam/AdGuardHome/issues/3419
[#3435]: https://github.com/AdguardTeam/AdGuardHome/issues/3435
[#3437]: https://github.com/AdguardTeam/AdGuardHome/issues/3437
[#3443]: https://github.com/AdguardTeam/AdGuardHome/issues/3443
[#3450]: https://github.com/AdguardTeam/AdGuardHome/issues/3450
[#3457]: https://github.com/AdguardTeam/AdGuardHome/issues/3457
[#3506]: https://github.com/AdguardTeam/AdGuardHome/issues/3506
[#3529]: https://github.com/AdguardTeam/AdGuardHome/issues/3529
[#3538]: https://github.com/AdguardTeam/AdGuardHome/issues/3538
[#3551]: https://github.com/AdguardTeam/AdGuardHome/issues/3551
[#3558]: https://github.com/AdguardTeam/AdGuardHome/issues/3558
[#3564]: https://github.com/AdguardTeam/AdGuardHome/issues/3564
[#3567]: https://github.com/AdguardTeam/AdGuardHome/issues/3567
[#3568]: https://github.com/AdguardTeam/AdGuardHome/issues/3568
[#3579]: https://github.com/AdguardTeam/AdGuardHome/issues/3579
[#3607]: https://github.com/AdguardTeam/AdGuardHome/issues/3607
[#3638]: https://github.com/AdguardTeam/AdGuardHome/issues/3638
[#3655]: https://github.com/AdguardTeam/AdGuardHome/issues/3655
[#3707]: https://github.com/AdguardTeam/AdGuardHome/issues/3707
[#3737]: https://github.com/AdguardTeam/AdGuardHome/issues/3737
[#3744]: https://github.com/AdguardTeam/AdGuardHome/issues/3744
[#3772]: https://github.com/AdguardTeam/AdGuardHome/issues/3772
[#3778]: https://github.com/AdguardTeam/AdGuardHome/issues/3778
[#3815]: https://github.com/AdguardTeam/AdGuardHome/issues/3815
[#3835]: https://github.com/AdguardTeam/AdGuardHome/issues/3835
[#3887]: https://github.com/AdguardTeam/AdGuardHome/issues/3887
[#3890]: https://github.com/AdguardTeam/AdGuardHome/issues/3890
[#3904]: https://github.com/AdguardTeam/AdGuardHome/issues/3904
[#3933]: https://github.com/AdguardTeam/AdGuardHome/pull/3933

[ms-v0.107.0]: https://github.com/AdguardTeam/AdGuardHome/milestone/23?closed=1
[rfc-9000]:    https://datatracker.ietf.org/doc/html/rfc9000



## [v0.106.3] - 2021-05-19

See also the [v0.106.3 GitHub milestone][ms-v0.106.3].

### Added

- Support for reinstall (`-r`) and uninstall (`-u`) flags in the installation
  script ([#2462]).
- Support for DHCP `DECLINE` and `RELEASE` message types ([#3053]).

### Changed

- Add microseconds to log output.

### Fixed

- Intermittent "Warning: ID mismatch" errors ([#3087]).
- Error when using installation script on some ARMv7 devices ([#2542]).
- DHCP leases validation ([#3107], [#3127]).
- Local PTR request recursion in Docker containers ([#3064]).
- Ignoring client-specific filtering settings when filtering is disabled in
  general settings ([#2875]).
- Disallowed domains are now case-insensitive ([#3115]).

[#2462]: https://github.com/AdguardTeam/AdGuardHome/issues/2462
[#2542]: https://github.com/AdguardTeam/AdGuardHome/issues/2542
[#2875]: https://github.com/AdguardTeam/AdGuardHome/issues/2875
[#3053]: https://github.com/AdguardTeam/AdGuardHome/issues/3053
[#3064]: https://github.com/AdguardTeam/AdGuardHome/issues/3064
[#3107]: https://github.com/AdguardTeam/AdGuardHome/issues/3107
[#3115]: https://github.com/AdguardTeam/AdGuardHome/issues/3115
[#3127]: https://github.com/AdguardTeam/AdGuardHome/issues/3127

[ms-v0.106.3]: https://github.com/AdguardTeam/AdGuardHome/milestone/35?closed=1



## [v0.106.2] - 2021-05-06

See also the [v0.106.2 GitHub milestone][ms-v0.106.2].

### Fixed

- Uniqueness validation for dynamic DHCP leases ([#3056]).

[#3056]: https://github.com/AdguardTeam/AdGuardHome/issues/3056

[ms-v0.106.2]: https://github.com/AdguardTeam/AdGuardHome/milestone/34?closed=1



## [v0.106.1] - 2021-04-30

See also the [v0.106.1 GitHub milestone][ms-v0.106.1].

### Fixed

- Local domain name handling when the DHCP server is disabled ([#3028]).
- Normalization of previously-saved invalid static DHCP leases ([#3027]).
- Validation of IPv6 addresses with zones in system resolvers ([#3022]).

[#3022]: https://github.com/AdguardTeam/AdGuardHome/issues/3022
[#3027]: https://github.com/AdguardTeam/AdGuardHome/issues/3027
[#3028]: https://github.com/AdguardTeam/AdGuardHome/issues/3028

[ms-v0.106.1]: https://github.com/AdguardTeam/AdGuardHome/milestone/33?closed=1



## [v0.106.0] - 2021-04-28

See also the [v0.106.0 GitHub milestone][ms-v0.106.0].

### Added

- The ability to block user for login after configurable number of unsuccessful
  attempts for configurable time ([#2826]).
- `denyallow` modifier for filters ([#2923]).
- Hostname uniqueness validation in the DHCP server ([#2952]).
- Hostname generating for DHCP clients which don't provide their own ([#2723]).
- New flag `--no-etc-hosts` to disable client domain name lookups in the
  operating system's `/etc/hosts` files ([#1947]).
- The ability to set up custom upstreams to resolve PTR queries for local
  addresses and to disable the automatic resolving of clients' addresses
  ([#2704]).
- Logging of the client's IP address after failed login attempts ([#2824]).
- Search by clients' names in the query log ([#1273]).
- Verbose version output with `-v --version` ([#2416]).
- The ability to set a custom TLD or domain name for known hosts in the local
  network ([#2393], [#2961]).
- The ability to serve DNS queries on multiple hosts and interfaces ([#1401]).
- `ips` and `text` DHCP server options ([#2385]).
- `SRV` records support in filtering rules with the `dnsrewrite` modifier
  ([#2533]).

### Changed

- Our DoQ implementation is now updated to conform to the latest standard
  [draft][doq-draft-02] ([#2843]).
- Quality of logging ([#2954]).
- Normalization of hostnames sent by DHCP clients ([#2945], [#2952]).
- The access to the private hosts is now forbidden for users from external
  networks ([#2889]).
- The reverse lookup for local addresses is now performed via local resolvers
  ([#2704]).
- Stricter validation of the IP addresses of static leases in the DHCP server
  with regards to the netmask ([#2838]).
- Stricter validation of `dnsrewrite` filtering rule modifier parameters
  ([#2498]).
- New, more correct versioning scheme ([#2412]).

### Deprecated

- Go 1.15 support.  v0.107.0 will require at least Go 1.16 to build.

### Fixed

- Multiple answers for a `dnsrewrite` rule matching requests with repeating
  patterns in it ([#2981]).
- Root server resolving when custom upstreams for hosts are specified ([#2994]).
- Inconsistent resolving of DHCP clients when the DHCP server is disabled
  ([#2934]).
- Comment handling in clients' custom upstreams ([#2947]).
- Overwriting of DHCPv4 options when using the HTTP API ([#2927]).
- Assumption that MAC addresses always have the length of 6 octets ([#2828]).
- Support for more than one `/24` subnet in DHCP ([#2541]).
- Invalid filenames in the `mobileconfig` API responses ([#2835]).

### Removed

- Go 1.14 support.

[#1273]: https://github.com/AdguardTeam/AdGuardHome/issues/1273
[#1401]: https://github.com/AdguardTeam/AdGuardHome/issues/1401
[#1947]: https://github.com/AdguardTeam/AdGuardHome/issues/1947
[#2385]: https://github.com/AdguardTeam/AdGuardHome/issues/2385
[#2393]: https://github.com/AdguardTeam/AdGuardHome/issues/2393
[#2412]: https://github.com/AdguardTeam/AdGuardHome/issues/2412
[#2416]: https://github.com/AdguardTeam/AdGuardHome/issues/2416
[#2498]: https://github.com/AdguardTeam/AdGuardHome/issues/2498
[#2533]: https://github.com/AdguardTeam/AdGuardHome/issues/2533
[#2541]: https://github.com/AdguardTeam/AdGuardHome/issues/2541
[#2704]: https://github.com/AdguardTeam/AdGuardHome/issues/2704
[#2723]: https://github.com/AdguardTeam/AdGuardHome/issues/2723
[#2824]: https://github.com/AdguardTeam/AdGuardHome/issues/2824
[#2826]: https://github.com/AdguardTeam/AdGuardHome/issues/2826
[#2828]: https://github.com/AdguardTeam/AdGuardHome/issues/2828
[#2835]: https://github.com/AdguardTeam/AdGuardHome/issues/2835
[#2838]: https://github.com/AdguardTeam/AdGuardHome/issues/2838
[#2843]: https://github.com/AdguardTeam/AdGuardHome/issues/2843
[#2889]: https://github.com/AdguardTeam/AdGuardHome/issues/2889
[#2923]: https://github.com/AdguardTeam/AdGuardHome/issues/2923
[#2927]: https://github.com/AdguardTeam/AdGuardHome/issues/2927
[#2934]: https://github.com/AdguardTeam/AdGuardHome/issues/2934
[#2945]: https://github.com/AdguardTeam/AdGuardHome/issues/2945
[#2947]: https://github.com/AdguardTeam/AdGuardHome/issues/2947
[#2952]: https://github.com/AdguardTeam/AdGuardHome/issues/2952
[#2954]: https://github.com/AdguardTeam/AdGuardHome/issues/2954
[#2961]: https://github.com/AdguardTeam/AdGuardHome/issues/2961
[#2981]: https://github.com/AdguardTeam/AdGuardHome/issues/2981
[#2994]: https://github.com/AdguardTeam/AdGuardHome/issues/2994

[doq-draft-02]: https://tools.ietf.org/html/draft-ietf-dprive-dnsoquic-02
[ms-v0.106.0]:  https://github.com/AdguardTeam/AdGuardHome/milestone/26?closed=1



## [v0.105.2] - 2021-03-10

### Security

- Session token doesn't contain user's information anymore ([#2470]).

See also the [v0.105.2 GitHub milestone][ms-v0.105.2].

### Fixed

- Incomplete hostnames with trailing zero-bytes handling ([#2582]).
- Wrong DNS-over-TLS ALPN configuration ([#2681]).
- Inconsistent responses for messages with EDNS0 and AD when DNS caching is
  enabled ([#2600]).
- Incomplete OpenWrt detection ([#2757]).
- DHCP lease's `expired` property incorrect time format ([#2692]).
- Incomplete DNS upstreams validation ([#2674]).
- Wrong parsing of DHCP options of the `ip` type ([#2688]).

[#2470]: https://github.com/AdguardTeam/AdGuardHome/issues/2470
[#2582]: https://github.com/AdguardTeam/AdGuardHome/issues/2582
[#2600]: https://github.com/AdguardTeam/AdGuardHome/issues/2600
[#2674]: https://github.com/AdguardTeam/AdGuardHome/issues/2674
[#2681]: https://github.com/AdguardTeam/AdGuardHome/issues/2681
[#2688]: https://github.com/AdguardTeam/AdGuardHome/issues/2688
[#2692]: https://github.com/AdguardTeam/AdGuardHome/issues/2692
[#2757]: https://github.com/AdguardTeam/AdGuardHome/issues/2757

[ms-v0.105.2]: https://github.com/AdguardTeam/AdGuardHome/milestone/32?closed=1



## [v0.105.1] - 2021-02-15

See also the [v0.105.1 GitHub milestone][ms-v0.105.1].

### Changed

- Increased HTTP API timeouts ([#2671], [#2682]).
- "Permission denied" errors when checking if the machine has a static IP no
  longer prevent the DHCP server from starting ([#2667]).
- The server name sent by clients of TLS APIs is not only checked when
  `strict_sni_check` is enabled ([#2664]).
- HTTP API request body size limit for the `POST /control/access/set` and `POST
  /control/filtering/set_rules` HTTP APIs is increased ([#2666], [#2675]).

### Fixed

- Error when enabling the DHCP server when AdGuard Home couldn't determine if
  the machine has a static IP.
- Optical issue on custom rules ([#2641]).
- Occasional crashes during startup.
- The property `"range_start"` in the `GET /control/dhcp/status` HTTP API
  response is now correctly named again ([#2678]).
- DHCPv6 server's `ra_slaac_only` and `ra_allow_slaac` properties aren't reset
  to `false` on update anymore ([#2653]).
- The `Vary` header is now added along with `Access-Control-Allow-Origin` to
  prevent cache-related and other issues in browsers ([#2658]).
- The request body size limit is now set for HTTPS requests as well.
- Incorrect version tag in the Docker release ([#2663]).
- DNSCrypt queries weren't marked as such in logs ([#2662]).

[#2641]: https://github.com/AdguardTeam/AdGuardHome/issues/2641
[#2653]: https://github.com/AdguardTeam/AdGuardHome/issues/2653
[#2658]: https://github.com/AdguardTeam/AdGuardHome/issues/2658
[#2662]: https://github.com/AdguardTeam/AdGuardHome/issues/2662
[#2663]: https://github.com/AdguardTeam/AdGuardHome/issues/2663
[#2664]: https://github.com/AdguardTeam/AdGuardHome/issues/2664
[#2666]: https://github.com/AdguardTeam/AdGuardHome/issues/2666
[#2667]: https://github.com/AdguardTeam/AdGuardHome/issues/2667
[#2671]: https://github.com/AdguardTeam/AdGuardHome/issues/2671
[#2675]: https://github.com/AdguardTeam/AdGuardHome/issues/2675
[#2678]: https://github.com/AdguardTeam/AdGuardHome/issues/2678
[#2682]: https://github.com/AdguardTeam/AdGuardHome/issues/2682

[ms-v0.105.1]: https://github.com/AdguardTeam/AdGuardHome/milestone/31?closed=1



## [v0.105.0] - 2021-02-10

See also the [v0.105.0 GitHub milestone][ms-v0.105.0].

### Added

- Added more services to the "Blocked services" list ([#2224], [#2401]).
- `ipset` subdomain matching, just like `dnsmasq` does ([#2179]).
- ClientID support for DNS-over-HTTPS, DNS-over-QUIC, and DNS-over-TLS
  ([#1383]).
- The new `dnsrewrite` modifier for filters ([#2102]).
- The host checking API and the query logs API can now return multiple matched
  rules ([#2102]).
- Detecting of network interface configured to have static IP address via
  `/etc/network/interfaces` ([#2302]).
- DNSCrypt protocol support ([#1361]).
- A 5 second wait period until a DHCP server's network interface gets an IP
  address ([#2304]).
- `dnstype` modifier for filters ([#2337]).
- HTTP API request body size limit ([#2305]).

### Changed

- `Access-Control-Allow-Origin` is now only set to the same origin as the
  domain, but with an HTTP scheme as opposed to `*` ([#2484]).
- `workDir` now supports symlinks.
- Stopped mounting together the directories `/opt/adguardhome/conf` and
  `/opt/adguardhome/work` in our Docker images ([#2589]).
- When `dns.bogus_nxdomain` option is used, the server will now transform
  responses if there is at least one bogus address instead of all of them
  ([#2394]).  The new behavior is the same as in `dnsmasq`.
- Post-updating relaunch possibility is now determined OS-dependently ([#2231],
  [#2391]).
- Made the mobileconfig HTTP API more robust and predictable, add parameters and
  improve error response ([#2358]).
- Improved HTTP requests handling and timeouts ([#2343]).
- Our snap package now uses the `core20` image as its base ([#2306]).
- New build system and various internal improvements ([#2271], [#2276], [#2297],
  [#2509], [#2552], [#2639], [#2646]).

### Deprecated

- Go 1.14 support.  v0.106.0 will require at least Go 1.15 to build.
- The `darwin/386` port.  It will be removed in v0.106.0.
- The `"rule"` and `"filter_id"` property in `GET /filtering/check_host` and
  `GET /querylog` responses.  They will be removed in v0.106.0 ([#2102]).

### Fixed

- Autoupdate bug in the Darwin (macOS) version ([#2630]).
- Unnecessary conversions from `string` to `net.IP`, and vice versa ([#2508]).
- Inability to set DNS cache TTL limits ([#2459]).
- Possible freezes on slower machines ([#2225]).
- A mitigation against records being shown in the wrong order on the query log
  page ([#2293]).
- A JSON parsing error in query log ([#2345]).
- Incorrect detection of the IPv6 address of an interface as well as another
  infinite loop in the `/dhcp/find_active_dhcp` HTTP API ([#2355]).

### Removed

- The undocumented ability to use hostnames as any of `bind_host` values in
  configuration.  Documentation requires them to be valid IP addresses, and now
  the implementation makes sure that that is the case ([#2508]).
- `Dockerfile` ([#2276]).  Replaced with the script
  `scripts/make/build-docker.sh` which uses `scripts/make/Dockerfile`.
- Support for pre-v0.99.3 format of query logs ([#2102]).

[#1361]: https://github.com/AdguardTeam/AdGuardHome/issues/1361
[#1383]: https://github.com/AdguardTeam/AdGuardHome/issues/1383
[#2102]: https://github.com/AdguardTeam/AdGuardHome/issues/2102
[#2179]: https://github.com/AdguardTeam/AdGuardHome/issues/2179
[#2224]: https://github.com/AdguardTeam/AdGuardHome/issues/2224
[#2225]: https://github.com/AdguardTeam/AdGuardHome/issues/2225
[#2231]: https://github.com/AdguardTeam/AdGuardHome/issues/2231
[#2271]: https://github.com/AdguardTeam/AdGuardHome/issues/2271
[#2276]: https://github.com/AdguardTeam/AdGuardHome/issues/2276
[#2293]: https://github.com/AdguardTeam/AdGuardHome/issues/2293
[#2297]: https://github.com/AdguardTeam/AdGuardHome/issues/2297
[#2302]: https://github.com/AdguardTeam/AdGuardHome/issues/2302
[#2304]: https://github.com/AdguardTeam/AdGuardHome/issues/2304
[#2305]: https://github.com/AdguardTeam/AdGuardHome/issues/2305
[#2306]: https://github.com/AdguardTeam/AdGuardHome/issues/2306
[#2337]: https://github.com/AdguardTeam/AdGuardHome/issues/2337
[#2343]: https://github.com/AdguardTeam/AdGuardHome/issues/2343
[#2345]: https://github.com/AdguardTeam/AdGuardHome/issues/2345
[#2355]: https://github.com/AdguardTeam/AdGuardHome/issues/2355
[#2358]: https://github.com/AdguardTeam/AdGuardHome/issues/2358
[#2391]: https://github.com/AdguardTeam/AdGuardHome/issues/2391
[#2394]: https://github.com/AdguardTeam/AdGuardHome/issues/2394
[#2401]: https://github.com/AdguardTeam/AdGuardHome/issues/2401
[#2459]: https://github.com/AdguardTeam/AdGuardHome/issues/2459
[#2484]: https://github.com/AdguardTeam/AdGuardHome/issues/2484
[#2508]: https://github.com/AdguardTeam/AdGuardHome/issues/2508
[#2509]: https://github.com/AdguardTeam/AdGuardHome/issues/2509
[#2552]: https://github.com/AdguardTeam/AdGuardHome/issues/2552
[#2589]: https://github.com/AdguardTeam/AdGuardHome/issues/2589
[#2630]: https://github.com/AdguardTeam/AdGuardHome/issues/2630
[#2639]: https://github.com/AdguardTeam/AdGuardHome/issues/2639
[#2646]: https://github.com/AdguardTeam/AdGuardHome/issues/2646

[ms-v0.105.0]: https://github.com/AdguardTeam/AdGuardHome/milestone/27?closed=1



## [v0.104.3] - 2020-11-19

See also the [v0.104.3 GitHub milestone][ms-v0.104.3].

### Fixed

- The accidentally exposed profiler HTTP API ([#2336]).

[#2336]: https://github.com/AdguardTeam/AdGuardHome/issues/2336

[ms-v0.104.3]: https://github.com/AdguardTeam/AdGuardHome/milestone/30?closed=1



## [v0.104.2] - 2020-11-19

See also the [v0.104.2 GitHub milestone][ms-v0.104.2].

### Added

- This changelog :-) ([#2294]).
- `HACKING.md`, a guide for developers.

### Changed

- Improved tests output ([#2273]).

### Fixed

- Query logs from file not loading after the ones buffered in memory ([#2325]).
- Unnecessary errors in query logs when switching between log files ([#2324]).
- `404 Not Found` errors on the DHCP settings page on Windows.  The page now
  correctly shows that DHCP is not currently available on that OS ([#2295]).
- Infinite loop in `/dhcp/find_active_dhcp` ([#2301]).

[#2273]: https://github.com/AdguardTeam/AdGuardHome/issues/2273
[#2294]: https://github.com/AdguardTeam/AdGuardHome/issues/2294
[#2295]: https://github.com/AdguardTeam/AdGuardHome/issues/2295
[#2301]: https://github.com/AdguardTeam/AdGuardHome/issues/2301
[#2324]: https://github.com/AdguardTeam/AdGuardHome/issues/2324
[#2325]: https://github.com/AdguardTeam/AdGuardHome/issues/2325

[ms-v0.104.2]: https://github.com/AdguardTeam/AdGuardHome/milestone/28?closed=1



<!--
[Unreleased]: https://github.com/AdguardTeam/AdGuardHome/compare/v0.107.33...HEAD
[v0.107.33]:  https://github.com/AdguardTeam/AdGuardHome/compare/v0.107.32...v0.107.33
-->

[Unreleased]: https://github.com/AdguardTeam/AdGuardHome/compare/v0.107.32...HEAD
[v0.107.32]:  https://github.com/AdguardTeam/AdGuardHome/compare/v0.107.31...v0.107.32
[v0.107.31]:  https://github.com/AdguardTeam/AdGuardHome/compare/v0.107.30...v0.107.31
[v0.107.30]:  https://github.com/AdguardTeam/AdGuardHome/compare/v0.107.29...v0.107.30
[v0.107.29]:  https://github.com/AdguardTeam/AdGuardHome/compare/v0.107.28...v0.107.29
[v0.107.28]:  https://github.com/AdguardTeam/AdGuardHome/compare/v0.107.27...v0.107.28
[v0.107.27]:  https://github.com/AdguardTeam/AdGuardHome/compare/v0.107.26...v0.107.27
[v0.107.26]:  https://github.com/AdguardTeam/AdGuardHome/compare/v0.107.25...v0.107.26
[v0.107.25]:  https://github.com/AdguardTeam/AdGuardHome/compare/v0.107.24...v0.107.25
[v0.107.24]:  https://github.com/AdguardTeam/AdGuardHome/compare/v0.107.23...v0.107.24
[v0.107.23]:  https://github.com/AdguardTeam/AdGuardHome/compare/v0.107.22...v0.107.23
[v0.107.22]:  https://github.com/AdguardTeam/AdGuardHome/compare/v0.107.21...v0.107.22
[v0.107.21]:  https://github.com/AdguardTeam/AdGuardHome/compare/v0.107.20...v0.107.21
[v0.107.20]:  https://github.com/AdguardTeam/AdGuardHome/compare/v0.107.19...v0.107.20
[v0.107.19]:  https://github.com/AdguardTeam/AdGuardHome/compare/v0.107.18...v0.107.19
[v0.107.18]:  https://github.com/AdguardTeam/AdGuardHome/compare/v0.107.17...v0.107.18
[v0.107.17]:  https://github.com/AdguardTeam/AdGuardHome/compare/v0.107.16...v0.107.17
[v0.107.16]:  https://github.com/AdguardTeam/AdGuardHome/compare/v0.107.15...v0.107.16
[v0.107.15]:  https://github.com/AdguardTeam/AdGuardHome/compare/v0.107.14...v0.107.15
[v0.107.14]:  https://github.com/AdguardTeam/AdGuardHome/compare/v0.107.13...v0.107.14
[v0.107.13]:  https://github.com/AdguardTeam/AdGuardHome/compare/v0.107.12...v0.107.13
[v0.107.12]:  https://github.com/AdguardTeam/AdGuardHome/compare/v0.107.11...v0.107.12
[v0.107.11]:  https://github.com/AdguardTeam/AdGuardHome/compare/v0.107.10...v0.107.11
[v0.107.10]:  https://github.com/AdguardTeam/AdGuardHome/compare/v0.107.9...v0.107.10
[v0.107.9]:   https://github.com/AdguardTeam/AdGuardHome/compare/v0.107.8...v0.107.9
[v0.107.8]:   https://github.com/AdguardTeam/AdGuardHome/compare/v0.107.7...v0.107.8
[v0.107.7]:   https://github.com/AdguardTeam/AdGuardHome/compare/v0.107.6...v0.107.7
[v0.107.6]:   https://github.com/AdguardTeam/AdGuardHome/compare/v0.107.5...v0.107.6
[v0.107.5]:   https://github.com/AdguardTeam/AdGuardHome/compare/v0.107.4...v0.107.5
[v0.107.4]:   https://github.com/AdguardTeam/AdGuardHome/compare/v0.107.3...v0.107.4
[v0.107.3]:   https://github.com/AdguardTeam/AdGuardHome/compare/v0.107.2...v0.107.3
[v0.107.2]:   https://github.com/AdguardTeam/AdGuardHome/compare/v0.107.1...v0.107.2
[v0.107.1]:   https://github.com/AdguardTeam/AdGuardHome/compare/v0.107.0...v0.107.1
[v0.107.0]:   https://github.com/AdguardTeam/AdGuardHome/compare/v0.106.3...v0.107.0
[v0.106.3]:   https://github.com/AdguardTeam/AdGuardHome/compare/v0.106.2...v0.106.3
[v0.106.2]:   https://github.com/AdguardTeam/AdGuardHome/compare/v0.106.1...v0.106.2
[v0.106.1]:   https://github.com/AdguardTeam/AdGuardHome/compare/v0.106.0...v0.106.1
[v0.106.0]:   https://github.com/AdguardTeam/AdGuardHome/compare/v0.105.2...v0.106.0
[v0.105.2]:   https://github.com/AdguardTeam/AdGuardHome/compare/v0.105.1...v0.105.2
[v0.105.1]:   https://github.com/AdguardTeam/AdGuardHome/compare/v0.105.0...v0.105.1
[v0.105.0]:   https://github.com/AdguardTeam/AdGuardHome/compare/v0.104.3...v0.105.0
[v0.104.3]:   https://github.com/AdguardTeam/AdGuardHome/compare/v0.104.2...v0.104.3
[v0.104.2]:   https://github.com/AdguardTeam/AdGuardHome/compare/v0.104.1...v0.104.2<|MERGE_RESOLUTION|>--- conflicted
+++ resolved
@@ -25,15 +25,12 @@
 
 ### Added
 
-<<<<<<< HEAD
 - The new HTTP API, `GET /control/querylog/export`, which can be used to
   export query log items.  See `openapi/openapi.yaml` for the full description
   ([#3389]).
-=======
 - The ability to set inactivity periods for filtering blocked services in the
   configuration file ([#951]).  The UI changes are coming in the upcoming
   releases.
->>>>>>> d3ada988
 - The ability to edit rewrite rules via `PUT /control/rewrite/update` HTTP API
   ([#1577]).
 
